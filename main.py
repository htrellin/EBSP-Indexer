--- conflicted
+++ resolved
@@ -144,7 +144,6 @@
             lambda: self.selectPatternCenter()
         )
         self.ui.actionAverage_dot_product.triggered.connect(
-<<<<<<< HEAD
             lambda: sendToWorker(self, save_adp_map, pattern_path=self.file_selected)
         )
         self.ui.actionImage_quality.triggered.connect(
@@ -155,19 +154,6 @@
         )
         self.ui.actionVirtual_backscatter_electron.triggered.connect(
             lambda: sendToWorker(self, save_rgb_vbse, pattern_path=self.file_selected)
-=======
-            lambda: toWorker(save_adp_map, self.console, self.file_selected)
-        )
-        self.ui.actionImage_quality.triggered.connect(
-            lambda: toWorker(save_iq_map, self.console, self.file_selected)
-        )
-        self.ui.actionMean_intensity.triggered.connect(
-            lambda: toWorker(save_mean_intensity_map, self.console, self.file_selected)
-        )
-        self.ui.actionVirtual_backscatter_electron.triggered.connect(
-            lambda: toWorker(save_rgb_vbse, self.console, self.file_selected)
->>>>>>> bffd4279
-        )
 
     def selectWorkingDirectory(self):
         if self.fileBrowserOD.getFile():
@@ -295,16 +281,7 @@
 
     def selectSignalNavigation(self):
         try:
-<<<<<<< HEAD
-            signalNavigation(self.file_selected)
-            # self.p = QProcess()
-            # print("Loading EBSD patterns ...")
-            # self.p.start("python", ['scripts/signal_navigation.py', self.file_selected])
-            # self.p.finished.connect(self.process_finished)
-            # subprocess.run(["python", "scripts/signal_navigation.py"], text=True, input=self.file_selected)
-=======
             self.signalNavigationWidget.plot_navigator(self.file_selected)
->>>>>>> bffd4279
 
         except Exception as e:
             if self.file_selected == "":
@@ -425,12 +402,6 @@
             None
         )  # NB! Only set to none if there are nothing inside the central widget
         APP.show()
-<<<<<<< HEAD
-=======
-        print(
-            f"Multithreading with maximum {QThreadPool.globalInstance().maxThreadCount()} threads"
-        )
->>>>>>> bffd4279
         print(
             """EBSD-GUI  Copyright (C) 2023  EBSD-GUI developers 
 This program comes with ABSOLUTELY NO WARRANTY; for details see COPYING.txt.
