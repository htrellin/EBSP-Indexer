import sys
<<<<<<< HEAD
import json
from os.path import basename, splitext, exists
=======
from os.path import basename, splitext

>>>>>>> e1d6bb36
# from os import startfile #Does not work on mac...
from contextlib import redirect_stdout, redirect_stderr
from PySide6.QtCore import QDir, QThreadPool, Qt, Signal
from PySide6.QtWidgets import QApplication, QMainWindow, QFileSystemModel, QMessageBox
from PySide6.QtGui import QFont, QKeyEvent
from scripts.hough_indexing import HiSetupDialog
from ui.ui_main_window import Ui_MainWindow
import matplotlib.image as mpimg
import matplotlib.pyplot as plt

from utils.filebrowser import FileBrowser
from utils.setting_file import SettingFile

from scripts.pattern_processing import PatternProcessingDialog
from scripts.signal_navigation import SignalNavigation
from scripts.dictionary_indexing import DiSetupDialog
from scripts.pre_indexing_maps import PreIndexingMapsDialog
from scripts.advanced_settings import AdvancedSettingsDialog

# from scripts.interpreter import ConsoleWidget
from scripts.console import Console, Redirect
from scripts.pattern_center import PatterCenterDialog
from scripts.region_of_interest import RegionOfInteresDialog


<<<<<<< HEAD
=======
SYSTEM_VIEWER_FILTER = [
    "*.h5",
    "*.dat",
    "*.ang",
    "*.jpg",
    "*.png",
    "*.gif",
    "*.txt",
]  # , "*.bmp"


>>>>>>> e1d6bb36
class AppWindow(QMainWindow):
    """
    The main app window that is present at all times
    """

    working_dir = QDir.currentPath()
    file_selected = None

    def __init__(self) -> None:
        super(AppWindow, self).__init__()
        self.ui = Ui_MainWindow()
        self.ui.setupUi(self)
        self.showMaximized()
        self.setupConnections()

        self.threadPool = QThreadPool.globalInstance()

        self.fileBrowserOD = FileBrowser(FileBrowser.OpenDirectory)
        self.systemModel = QFileSystemModel()

        self.console = Console(parent=self, context=globals())
        self.console.setfont(QFont("Lucida Sans Typewriter", 10))

        self.showImage()
        self.importSettings()

    def setupConnections(self):
        self.ui.actionOpen_Workfolder.triggered.connect(
            lambda: self.selectWorkingDirectory()
        )
        self.ui.actionSettings.triggered.connect(lambda: self.openSettings())
        self.ui.actionProcessingMenu.triggered.connect(lambda: self.selectProcessing())
        self.ui.actionROI.triggered.connect(lambda: self.selectROI())
        self.ui.systemViewer.clicked.connect(
            lambda index: self.onSystemViewClicked(index)
        )
        self.ui.systemViewer.keyReleaseEvent = self.onKeyReleaseEvent
        self.ui.systemViewer.doubleClicked.connect(lambda: self.openTextFile())

        self.ui.actionSignalNavigation.triggered.connect(
            lambda: self.selectSignalNavigation()
        )
        self.ui.actionDictionary_indexing.triggered.connect(
            lambda: self.selectDictionaryIndexingSetup()
        )
        self.ui.actionHough_indexing.triggered.connect(
            lambda: self.selectHoughIndexingSetup()
        )
        self.ui.actionPattern_Center.triggered.connect(
            lambda: self.selectPatternCenter()
        )
        self.ui.actionPre_indexing_maps.triggered.connect(
            lambda: self.selectPreIndexingMaps()
        )

    def onKeyReleaseEvent(self, event):
        if event.key() == Qt.Key_Up or event.key() == Qt.Key_Down:
            index = self.ui.systemViewer.currentIndex()
            self.onSystemViewClicked(index)

    def selectWorkingDirectory(self):
        if self.fileBrowserOD.getFile():
            self.working_dir = self.fileBrowserOD.getPaths()[0]
            self.file_selected = None
            self.fileBrowserOD.setDefaultDir(self.working_dir)
            self.setSystemViewer(self.working_dir)

    def setSystemViewer(self, working_dir):
            self.systemModel.setRootPath(working_dir)
            self.systemModel.setNameFilters(self.system_view_filter)
            self.systemModel.setNameFilterDisables(0)
            self.ui.systemViewer.setModel(self.systemModel)
            self.ui.systemViewer.setRootIndex(self.systemModel.index(working_dir))
            self.ui.systemViewer.setColumnWidth(0, 250)
            self.ui.systemViewer.hideColumn(2)

<<<<<<< HEAD
            self.ui.folderLabel.setText(basename(working_dir))
            self.setWindowTitle(f"EBSD-GUI - {working_dir}")

    def importSettings(self):
        if exists("advanced_settings.txt"):
            setting_file = SettingFile("advanced_settings.txt")
            try:
                file_types = json.loads(setting_file.read("File Types"))
                self.system_view_filter = ["*" + x for x in file_types]
            except:
                self.system_view_filter = ["*.h5", "*.dat", "*.ang", "*.jpg", "*.png", "*.txt"]

            if exists(setting_file.read("Default Directory")):
                self.working_dir = setting_file.read("Default Directory")
                self.setSystemViewer(self.working_dir)
        else:
            AdvancedSettingsDialog(parent=self).createSettingsFile()
=======
            self.ui.folderLabel.setText(basename(self.working_dir))
            self.setWindowTitle(f"EBSD-GUI - {self.working_dir}")
>>>>>>> e1d6bb36

    def openSettings(self):
        try:
            self.settingsDialog = AdvancedSettingsDialog(parent=self)
            self.settingsDialog.setWindowFlag(Qt.WindowStaysOnTopHint, True)
            self.settingsDialog.exec()
        except Exception as e:
<<<<<<< HEAD
            self.console.errorwrite(f"Could not initialize settings dialog:\n{str(e)}\n")

        #updates file browser to changes:
        setting_file = SettingFile("advanced_settings.txt")
        file_types = json.loads(setting_file.read("File Types"))
        self.system_view_filter = ["*" + x for x in file_types]
        if setting_file.read("Default Directory") not in ["False", ""]:
            if self.working_dir == QDir.currentPath():
                self.working_dir = setting_file.read("Default Directory")
            self.setSystemViewer(self.working_dir)

        self.systemModel.setNameFilters(self.system_view_filter)
=======
            self.console.errorwrite(
                f"Could not initialize settings dialog:\n{str(e)}\n"
            )
>>>>>>> e1d6bb36

    def selectProcessing(self):
        try:
            self.processingDialog = PatternProcessingDialog(
                parent=self, pattern_path=self.file_selected
            )
            self.processingDialog.setWindowFlag(Qt.WindowStaysOnTopHint, True)
            self.processingDialog.exec()
        except Exception as e:
            self.console.errorwrite(
                f"Could not initialize processing dialog:\n{str(e)}\n"
            )

    def selectROI(self):
        try:
            plt.close("all")
        except Exception as e:
            print(e)
            pass
        try:
            self.ROIDialog = RegionOfInteresDialog(
                parent=self, pattern_path=self.file_selected
            )
            self.ROIDialog.setWindowFlag(Qt.WindowStaysOnTopHint, True)
            self.ROIDialog.exec()
        except Exception as e:
            self.console.errorwrite(f"Could not initialize ROI dialog:\n{str(e)}\n")

    def selectPreIndexingMaps(self):
        try:
            self.PreInMapDialog = PreIndexingMapsDialog(
                parent=self, pattern_path=self.file_selected
            )
            self.PreInMapDialog.setWindowFlag(Qt.WindowStaysOnTopHint, True)
            self.PreInMapDialog.exec()
        except Exception as e:
            self.console.errorwrite(
                f"Could not initialize pre-indexing maps generation dialog:\n{str(e)}\n"
            )

    def onSystemViewClicked(self, index):
        self.file_selected = self.systemModel.filePath(index)
        if splitext(self.file_selected)[1] in [".jpg", ".png", ".gif", ".bmp"]:
            self.showImage(self.file_selected)
        else:
            self.showImage()

    def openTextFile(self):
        index = self.ui.systemViewer.currentIndex()
        self.file_selected = self.systemModel.filePath(index)
        """
        if splitext(self.file_selected)[1] in [".txt"]:
            startfile(self.file_selected)
        """

    def selectSignalNavigation(self):
        try:
            self.signalNavigation = SignalNavigation(file_path=self.file_selected)
        except Exception as e:
            if self.file_selected == "":
                dlg = QMessageBox(self)
                dlg.setWindowTitle("No file")
                dlg.setText("You have to choose a pattern.")
                dlg.setStandardButtons(QMessageBox.Ok)
                dlg.setIcon(QMessageBox.Warning)
                dlg.exec()
            self.console.errorwrite(
                f"Could not initialize signal navigation:\n{str(e)}\n"
            )

    def selectDictionaryIndexingSetup(self):
        try:
            self.diSetup = DiSetupDialog(parent=self, pattern_path=self.file_selected)
            self.diSetup.setWindowFlag(Qt.WindowStaysOnTopHint, True)
            self.diSetup.show()
        except Exception as e:
            self.console.errorwrite(
                f"Could not initialize dictionary indexing:\n{str(e)}\n"
            )

    def selectHoughIndexingSetup(self):
        try:
            self.hiSetup = HiSetupDialog(parent=self, pattern_path=self.file_selected)
            self.hiSetup.setWindowFlag(Qt.WindowStaysOnTopHint, True)
            self.hiSetup.show()
        except Exception as e:
            self.console.errorwrite(f"Could not initialize hough indexing:\n{str(e)}\n")

    def selectPatternCenter(self):
        try:
            self.patternCenter = PatterCenterDialog(
                parent=self, file_selected=self.file_selected
            )
            self.patternCenter.setWindowFlag(Qt.WindowStaysOnTopHint, True)
            self.patternCenter.show()
        except Exception as e:
            self.console.errorwrite(
                f"Could not initialize pattern center refinement:\n{str(e)}\n"
            )

    def showImage(self, imagePath="resources/kikuchipy_banner.png"):
        image = mpimg.imread(imagePath)

        self.ui.MplWidget.canvas.ax.clear()
        self.ui.MplWidget.canvas.ax.axis(False)
        self.ui.MplWidget.canvas.ax.imshow(image)
        self.ui.MplWidget.canvas.draw()


if __name__ == "__main__":
    app = QApplication(sys.argv)
    APP = AppWindow()

    # Redirect stdout to console.write and stderr to console.errorwrite
    with redirect_stdout(APP.console), redirect_stderr(
        Redirect(APP.console.errorwrite)
    ):
        APP.show()
        print(f"Multithreading with maximum {APP.threadPool.maxThreadCount()} threads")
        print(
            """Use keyword APP to access application components, e.g. 'APP.setWindowTitle("My window")'"""
        )
        try:
            sys.exit(app.exec())
        except Exception as e:
            print(e)
            print("A clean exit was not performed")<|MERGE_RESOLUTION|>--- conflicted
+++ resolved
@@ -1,11 +1,6 @@
 import sys
-<<<<<<< HEAD
 import json
 from os.path import basename, splitext, exists
-=======
-from os.path import basename, splitext
-
->>>>>>> e1d6bb36
 # from os import startfile #Does not work on mac...
 from contextlib import redirect_stdout, redirect_stderr
 from PySide6.QtCore import QDir, QThreadPool, Qt, Signal
@@ -30,21 +25,6 @@
 from scripts.pattern_center import PatterCenterDialog
 from scripts.region_of_interest import RegionOfInteresDialog
 
-
-<<<<<<< HEAD
-=======
-SYSTEM_VIEWER_FILTER = [
-    "*.h5",
-    "*.dat",
-    "*.ang",
-    "*.jpg",
-    "*.png",
-    "*.gif",
-    "*.txt",
-]  # , "*.bmp"
-
-
->>>>>>> e1d6bb36
 class AppWindow(QMainWindow):
     """
     The main app window that is present at all times
@@ -121,7 +101,6 @@
             self.ui.systemViewer.setColumnWidth(0, 250)
             self.ui.systemViewer.hideColumn(2)
 
-<<<<<<< HEAD
             self.ui.folderLabel.setText(basename(working_dir))
             self.setWindowTitle(f"EBSD-GUI - {working_dir}")
 
@@ -139,10 +118,6 @@
                 self.setSystemViewer(self.working_dir)
         else:
             AdvancedSettingsDialog(parent=self).createSettingsFile()
-=======
-            self.ui.folderLabel.setText(basename(self.working_dir))
-            self.setWindowTitle(f"EBSD-GUI - {self.working_dir}")
->>>>>>> e1d6bb36
 
     def openSettings(self):
         try:
@@ -150,7 +125,6 @@
             self.settingsDialog.setWindowFlag(Qt.WindowStaysOnTopHint, True)
             self.settingsDialog.exec()
         except Exception as e:
-<<<<<<< HEAD
             self.console.errorwrite(f"Could not initialize settings dialog:\n{str(e)}\n")
 
         #updates file browser to changes:
@@ -163,11 +137,6 @@
             self.setSystemViewer(self.working_dir)
 
         self.systemModel.setNameFilters(self.system_view_filter)
-=======
-            self.console.errorwrite(
-                f"Could not initialize settings dialog:\n{str(e)}\n"
-            )
->>>>>>> e1d6bb36
 
     def selectProcessing(self):
         try:
