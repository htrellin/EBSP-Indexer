--- conflicted
+++ resolved
@@ -37,12 +37,7 @@
         self.ui.setupUi(self)
         self.showMaximized()
         self.setupConnections()
-<<<<<<< HEAD
-
-=======
         self.showImage()
-        
->>>>>>> 7a60d0cd
         self.threadPool = QThreadPool()
 
         self.fileBrowserOD = FileBrowser(FileBrowser.OpenDirectory)
