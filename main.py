import sys
import json
from os.path import basename, splitext, exists
from os import startfile
import subprocess
import platform

from contextlib import redirect_stdout, redirect_stderr
from PySide6.QtCore import QDir, Qt, QProcess, QThreadPool
from PySide6.QtWidgets import QApplication, QMainWindow, QFileSystemModel, QMessageBox
from PySide6.QtGui import QFont
from scripts.hough_indexing import HiSetupDialog
from ui.ui_main_window import Ui_MainWindow
import matplotlib.image as mpimg
import matplotlib.pyplot as plt

from utils.filebrowser import FileBrowser
from utils.setting_file import SettingFile

from scripts.pattern_processing import PatternProcessingDialog
from scripts.dictionary_indexing import DiSetupDialog
from scripts.pre_indexing_maps import PreIndexingMapsDialog
from scripts.advanced_settings import AdvancedSettingsDialog

from scripts.console import Console, Redirect
from scripts.pattern_center import PatterCenterDialog
from scripts.region_of_interest import RegionOfInteresDialog

KP_EXTENSIONS = (".h5", ".dat")
IMAGE_EXTENSIONS = ()


class AppWindow(QMainWindow):
    """
    The main app window that is present at all times
    """

    working_dir = QDir.currentPath()
    file_selected = None

    def __init__(self) -> None:
        super(AppWindow, self).__init__()
        self.ui = Ui_MainWindow()
        self.ui.setupUi(self)
        self.showMaximized()

        self.fileBrowserOD = FileBrowser(FileBrowser.OpenDirectory)
        self.systemModel = QFileSystemModel()

<<<<<<< HEAD
=======
        #Check platform and set windowStayOnTopHint
        if platform.system() == "darwin":
            self.stayOnTopHint = True
        else:
            self.stayOnTopHint = False

        self.ui.systemViewer.setModel(self.systemModel)
>>>>>>> d21ce98f
        self.setupConnections()

        self.console = Console(parent=self, context=globals())
        self.console.setfont(QFont("Lucida Sans Typewriter", 10))

        self.showImage(self.file_selected)
        self.importSettings()

    def setupConnections(self):
        self.ui.systemViewer.setModel(self.systemModel)
        self.ui.systemViewer.selectionModel().selectionChanged.connect(
            lambda new, old: self.onSystemModelChanged(new, old)
        )
        # self.ui.systemViewer.keyReleaseEvent = self.onKeyReleaseEvent
        self.ui.systemViewer.doubleClicked.connect(lambda: self.openTextFile())
        self.ui.actionOpen_Workfolder.triggered.connect(
            lambda: self.selectWorkingDirectory()
        )
        self.ui.actionSettings.triggered.connect(lambda: self.openSettings())
        self.ui.actionProcessingMenu.triggered.connect(lambda: self.selectProcessing())
        self.ui.actionROI.triggered.connect(lambda: self.selectROI())
        self.ui.actionSignalNavigation.triggered.connect(
            lambda: self.selectSignalNavigation()
        )
        self.ui.actionDictionary_indexing.triggered.connect(
            lambda: self.selectDictionaryIndexingSetup()
        )
        self.ui.actionHough_indexing.triggered.connect(
            lambda: self.selectHoughIndexingSetup()
        )
        self.ui.actionPattern_Center.triggered.connect(
            lambda: self.selectPatternCenter()
        )
        self.ui.actionPre_indexing_maps.triggered.connect(
            lambda: self.selectPreIndexingMaps()
        )

    # def onKeyReleaseEvent(self, event):
    #     if event.key() == Qt.Key_Up or event.key() == Qt.Key_Down:
    #         index = self.ui.systemViewer.currentIndex()
    #         self.onSystemViewClicked(index)

    def selectWorkingDirectory(self):
        if self.fileBrowserOD.getFile():
            self.working_dir = self.fileBrowserOD.getPaths()[0]
            self.file_selected = None
            self.fileBrowserOD.setDefaultDir(self.working_dir)
            self.setSystemViewer(self.working_dir)

    def setSystemViewer(self, working_dir):
        self.systemModel.setRootPath(working_dir)
        self.systemModel.setNameFilters(self.system_view_filter)
        self.systemModel.setNameFilterDisables(0)
        self.ui.systemViewer.setModel(self.systemModel)
        self.ui.systemViewer.setRootIndex(self.systemModel.index(working_dir))
        self.ui.systemViewer.setColumnWidth(0, 250)
        self.ui.systemViewer.hideColumn(2)

        self.ui.folderLabel.setText(basename(working_dir))
        self.setWindowTitle(f"EBSD-GUI - {working_dir}")

    def importSettings(self):
        if exists("advanced_settings.txt"):
            setting_file = SettingFile("advanced_settings.txt")
            try:
                file_types = json.loads(setting_file.read("File Types"))
                self.system_view_filter = ["*" + x for x in file_types]
            except:
                self.system_view_filter = [
                    "*.h5",
                    "*.dat",
                    "*.ang",
                    "*.jpg",
                    "*.png",
                    "*.txt",
                ]

            if exists(setting_file.read("Default Directory")):
                self.working_dir = setting_file.read("Default Directory")
                self.setSystemViewer(self.working_dir)
        else:
            AdvancedSettingsDialog(parent=self).createSettingsFile()

    def openSettings(self):
        try:
            self.settingsDialog = AdvancedSettingsDialog(parent=self)
            self.settingsDialog.setWindowFlag(Qt.WindowStaysOnTopHint, self.stayOnTopHint)
            self.settingsDialog.exec()
        except Exception as e:
            self.console.errorwrite(
                f"Could not initialize settings dialog:\n{str(e)}\n"
            )

        # updates file browser to changes:
        setting_file = SettingFile("advanced_settings.txt")
        file_types = json.loads(setting_file.read("File Types"))
        self.system_view_filter = ["*" + x for x in file_types]
        if setting_file.read("Default Directory") not in ["False", ""]:
            if self.working_dir == QDir.currentPath():
                self.working_dir = setting_file.read("Default Directory")
            self.setSystemViewer(self.working_dir)

        self.systemModel.setNameFilters(self.system_view_filter)

    def selectProcessing(self):
        try:
            self.processingDialog = PatternProcessingDialog(
                parent=self, pattern_path=self.file_selected
            )
            self.processingDialog.setWindowFlag(Qt.WindowStaysOnTopHint, self.stayOnTopHint)
            self.processingDialog.exec()
        except Exception as e:
            self.console.errorwrite(
                f"Could not initialize processing dialog:\n{str(e)}\n"
            )

    def selectROI(self):
        try:
            plt.close("all")
        except Exception as e:
            print(e)
            pass
        try:
            self.ROIDialog = RegionOfInteresDialog(
                parent=self, pattern_path=self.file_selected
            )
            self.ROIDialog.setWindowFlag(Qt.WindowStaysOnTopHint, self.stayOnTopHint)
            self.ROIDialog.exec()
        except Exception as e:
            self.console.errorwrite(f"Could not initialize ROI dialog:\n{str(e)}\n")

    def selectPreIndexingMaps(self):
        try:
            self.PreInMapDialog = PreIndexingMapsDialog(
                parent=self, pattern_path=self.file_selected
            )
            self.PreInMapDialog.setWindowFlag(Qt.WindowStaysOnTopHint, self.stayOnTopHint)
            self.PreInMapDialog.exec()
        except Exception as e:
            self.console.errorwrite(
                f"Could not initialize pre-indexing maps generation dialog:\n{str(e)}\n"
            )

    def onSystemModelChanged(self, new_selected, old_selected):
        if new_selected.empty():
            self.file_selected = None
        else:
            self.file_selected = self.systemModel.filePath(
                self.ui.systemViewer.currentIndex()
            )
        self.updateMenuButtons(self.file_selected)
        self.showImage(self.file_selected)

    def openTextFile(self):
        index = self.ui.systemViewer.currentIndex()
        self.file_selected = self.systemModel.filePath(index)
        
        if splitext(self.file_selected)[1] in [".txt"]:
            if platform.system().lower() == "darwin":
                subprocess.call(['open', '-a', 'TextEdit', self.file_selected])
            if platform.system().lower() == "windows":
                startfile(self.file_selected)

    def process_finished(self):
        print("EBSD pattern closed.")
        self.p = None

    def selectSignalNavigation(self):
        try:
            self.p = QProcess()
            print("Loading EBSD patterns ...")
            self.p.start("python", ['scripts/signal_navigation.py', self.file_selected])
            self.p.finished.connect(self.process_finished)
            #subprocess.run(["python", "scripts/signal_navigation.py"], text=True, input=self.file_selected)
    
        
        except Exception as e:
            if self.file_selected == "":
                dlg = QMessageBox(self)
                dlg.setWindowTitle("No file")
                dlg.setText("You have to choose a pattern.")
                dlg.setStandardButtons(QMessageBox.Ok)
                dlg.setIcon(QMessageBox.Warning)
                dlg.exec()
            self.console.errorwrite(
                f"Could not initialize signal navigation:\n{str(e)}\n"
            )

    def selectDictionaryIndexingSetup(self):
        try:
            self.diSetup = DiSetupDialog(parent=self, pattern_path=self.file_selected)
            self.diSetup.setWindowFlag(Qt.WindowStaysOnTopHint, self.stayOnTopHint)
            self.diSetup.show()
        except Exception as e:
            self.console.errorwrite(
                f"Could not initialize dictionary indexing:\n{str(e)}\n"
            )

    def selectHoughIndexingSetup(self):
        try:
            self.hiSetup = HiSetupDialog(parent=self, pattern_path=self.file_selected)
            self.hiSetup.setWindowFlag(Qt.WindowStaysOnTopHint, self.stayOnTopHint)
            self.hiSetup.show()
        except Exception as e:
            self.console.errorwrite(f"Could not initialize hough indexing:\n{str(e)}\n")

    def selectPatternCenter(self):
        try:
            self.patternCenter = PatterCenterDialog(
                parent=self, file_selected=self.file_selected
            )
            self.patternCenter.setWindowFlag(Qt.WindowStaysOnTopHint, self.stayOnTopHint)
            self.patternCenter.show()
        except Exception as e:
            self.console.errorwrite(
                f"Could not initialize pattern center refinement:\n{str(e)}\n"
            )

    def showImage(self, image_path):
        if image_path == None or not splitext(image_path)[1] in [
            ".jpg",
            ".png",
            ".gif",
            ".bmp",
        ]:
            image = mpimg.imread("resources/ebsd_gui.png")
        else:
            image = mpimg.imread(image_path)
        self.ui.MplWidget.canvas.ax.clear()
        self.ui.MplWidget.canvas.ax.axis(False)
        self.ui.MplWidget.canvas.ax.imshow(image)
        self.ui.MplWidget.canvas.draw()

    def updateMenuButtons(self, file_path):
        """
        Updates the menu buttons based on the extension of file_path
        """

        def setAllMenu(enabled):
            self.ui.menuProcessing.setEnabled(enabled)
            self.ui.menuPlot.setEnabled(enabled)
            self.ui.menuIndexing.setEnabled(enabled)
            self.ui.actionPre_indexing_maps.setEnabled(enabled)
            self.ui.actionSignalNavigation.setEnabled(enabled)

        if file_path == None:
            return
        file_extension = splitext(file_path)[1]

        if file_extension in KP_EXTENSIONS:
            kp_enabled = True
        else:
            kp_enabled = False
        setAllMenu(kp_enabled)

        # Special case for plotting calibration patterns from Settings.txt
        if basename(file_path) == "Setting.txt":
            self.ui.menuPlot.setEnabled(True)
            self.ui.actionSignalNavigation.setEnabled(True)
            self.ui.actionPre_indexing_maps.setEnabled(False)


if __name__ == "__main__":
    app = QApplication(sys.argv)
    APP = AppWindow()

    # Redirect stdout to console.write and stderr to console.errorwrite
    with redirect_stdout(APP.console), redirect_stderr(
        Redirect(APP.console.errorwrite)
    ):
        APP.show()
        print(f"Multithreading with maximum {QThreadPool.globalInstance().maxThreadCount()} threads")
        print(
            """Use keyword APP to access application components, e.g. 'APP.setWindowTitle("My window")'"""
        )
        try:
            sys.exit(app.exec())
        except Exception as e:
            print(e)
            print("A clean exit was not performed")<|MERGE_RESOLUTION|>--- conflicted
+++ resolved
@@ -47,8 +47,6 @@
         self.fileBrowserOD = FileBrowser(FileBrowser.OpenDirectory)
         self.systemModel = QFileSystemModel()
 
-<<<<<<< HEAD
-=======
         #Check platform and set windowStayOnTopHint
         if platform.system() == "darwin":
             self.stayOnTopHint = True
@@ -56,7 +54,6 @@
             self.stayOnTopHint = False
 
         self.ui.systemViewer.setModel(self.systemModel)
->>>>>>> d21ce98f
         self.setupConnections()
 
         self.console = Console(parent=self, context=globals())
