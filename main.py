--- conflicted
+++ resolved
@@ -8,12 +8,9 @@
 from scripts.pattern_processing import PatternProcessingDialog
 from scripts.signal_navigation import SignalNavigation
 from scripts.dictionary_indexing import DiSetupDialog
-<<<<<<< HEAD
-from scripts.region_of_interest import RegionOfInteresDialog
-=======
 from scripts.interpreter import ConsoleWidget
 from scripts.pattern_center import PatterCenterDialog
->>>>>>> 46a00b51
+from scripts.region_of_interest import RegionOfInteresDialog
 
 class AppWindow(QMainWindow):
     """
@@ -91,7 +88,6 @@
         try:
             self.signalNavigation = SignalNavigation(file_path=self.file_selected)
         except Exception as e:
-<<<<<<< HEAD
             if self.file_selected == "":
                 dlg = QMessageBox(self)
                 dlg.setWindowTitle("No file")
@@ -102,9 +98,7 @@
             else:
                 print(e)
                 print("Could not initialize signal navigation")
-=======
             self.console.send_console_log(f"Could not initialize signal navigation:\n{str(e)}\n")
->>>>>>> 46a00b51
 
     def selectDictionaryIndexingSetup(self):
         try:
