from contextlib import redirect_stderr, redirect_stdout
from os import path, mkdir
from PySide6.QtCore import QThreadPool
from PySide6.QtWidgets import QDialog, QDialogButtonBox
from utils.setting_file import SettingFile

from utils.filebrowser import FileBrowser
from utils.worker import Worker
from scripts.console import ThreadedStdout, Redirect
from ui.ui_hi_setup import Ui_HISetupDialog

import kikuchipy as kp
import matplotlib.pyplot as plt
import matplotlib as mpl
import numpy as np
import warnings
from h5py import File
from orix import io, plot
from orix.crystal_map import CrystalMap, create_coordinate_arrays, PhaseList
from orix.quaternion import Rotation
from orix.vector import Vector3d
from pyebsdindex import ebsd_index

# Ignore warnings to avoid crash with integrated console
warnings.filterwarnings("ignore")


class HiSetupDialog(QDialog):

    PHASE_PARAMETERS = {
        "al": (0.404, 225, "FCC"),
        "austenite": (0.3595, 225, "FCC"),
        "ferrite": (0.28684, 229, "BCC"),
        "ni": (0.35236, 225, "FCC"),
        "si": (0.543070, 227, "FCC"),
        "ti_beta": (0.33065, 229, "BCC"),
    }

    def __init__(self, parent, pattern_path=None):
        super().__init__(parent)
        self.threadPool = QThreadPool.globalInstance()
        self.console = parent.console
        self.pattern_path = pattern_path
        self.pattern_name = path.splitext(path.basename(pattern_path))[0]
        self.working_dir = path.dirname(pattern_path)

        self.ui = Ui_HISetupDialog()
        self.ui.setupUi(self)
        self.setWindowTitle(f"{self.windowTitle()} - {self.pattern_path}")
        self.fileBrowserOD = FileBrowser(FileBrowser.OpenDirectory)

        self.load_pattern()
        self.setupInitialSettings()
        self.setupBinningShapes()

        self.setupConnections()
        self.checkPhaseList()

        self.phases = []
        self.lat_param = []
        self.space_groups = []
        self.phase_proxys = []
        self.xmap = None
        self.data = None

        # Matplotlib configuration
        plt.rcParams.update({"font.size": 20})
        self.savefig_kwds = dict(pad_inches=0, bbox_inches="tight", dpi=150)

    def setupInitialSettings(self):
        self.setting_file = SettingFile(path.join(self.working_dir, "project_settings.txt"))
        self.program_settings = SettingFile("advanced_settings.txt")

        # PC convention, default is TSL
        try:
            self.convention = self.setting_file.read("Convention")
        except:
            self.convention = self.program_settings.read("Convetion")
        else:
            self.convention = "TSL"

        try:
            self.pc = np.array(
                [
                    float(self.setting_file.read("X star")),
                    float(self.setting_file.read("Y star")),
                    float(self.setting_file.read("Z star")),
                ]
            )

            if self.convention == "TSL":
                self.pc[1] = 1 - self.pc[1]
        except:
            self.pc = np.array([0.000, 0.000, 0.000])
    

        self.updatePCpatternCenter()

        if self.program_settings.read("Lazy Loading") == "False":
            self.ui.checkBoxLazy.setChecked(False)

        self.mpPaths = {}
        i = 1
        while True:
            try:
                mpPath = self.setting_file.read("Master pattern " + str(i))
                phase = mpPath.split("/").pop()
                self.mpPaths[phase] = mpPath
                self.ui.listWidgetPhase.addItem(phase)
                i += 1
            except:
                break

    def updatePCpatternCenter(self):
        self.ui.patternCenterX.setValue(self.pc[0])
        self.ui.patternCenterZ.setValue(self.pc[2])
        if self.convention == "BRUKER":
            self.ui.patternCenterY.setValue(self.pc[1])
        elif self.convention == "TSL":
            self.ui.patternCenterY.setValue(1-self.pc[1])

    def updatePCArrayFrompatternCenter(self):
        self.pc[0] = self.ui.patternCenterX.value()
        self.pc[2] = self.ui.patternCenterZ.value()
        if self.convention == "BRUKER":
            self.pc[1] = self.ui.patternCenterY.value()
        elif self.covention == "TSL":
            self.pc[1] = 1 - self.ui.patternCenterY.value()
            
    def addPhase(self):
        if self.fileBrowserOD.getFile():
            mpPath = self.fileBrowserOD.getPaths()[0]
            phase = mpPath.split("/").pop()
            self.fileBrowserOD.setDefaultDir(mpPath[0 : -len(phase) - 1])

            if phase not in self.mpPaths.keys():
                self.mpPaths[phase] = mpPath
                self.ui.listWidgetPhase.addItem(phase)
        self.checkPhaseList()

    def removePhase(self):
        self.mpPaths.pop(str(self.ui.listWidgetPhase.currentItem().text()))
        self.ui.listWidgetPhase.takeItem(self.ui.listWidgetPhase.currentRow())
        self.checkPhaseList()

    def setupConnections(self):
        self.ui.buttonBox.accepted.connect(lambda: self.run_hough_indexing())
        self.ui.buttonBox.rejected.connect(lambda: self.reject())

        self.ui.pushButtonAddPhase.clicked.connect(lambda: self.addPhase())
        self.ui.pushButtonRemovePhase.clicked.connect(lambda: self.removePhase())

        self.ui.comboBoxConvention.currentTextChanged.connect(
            lambda: self.update_pc_convention()
        )

        self.ui.horizontalSliderRho.valueChanged.connect(lambda: self.updateRho())

    def getOptions(self) -> dict:
        return {
            "binning": self.ui.comboBoxBinning.currentText(),
            "bands": self.ui.spinBoxBands.value(),
            "rho": self.ui.horizontalSliderRho.value(),
            "phase_list": self.ui.listWidgetPhase.selectedItems(),
            "lazy": self.ui.checkBoxLazy.isChecked(),
            "pre": [self.ui.checkBoxPre.isChecked(), self.generate_pre_maps],
            "quality": [
                self.ui.checkBoxQuality.isChecked(),
                self.generate_combined_map,
            ],
            "phase": [self.ui.checkBoxPhase.isChecked(), self.generate_phase_map],
            "orientation": [
                self.ui.checkBoxOrientation.isChecked(),
                self.generate_orientation_colour,
            ],
        }

    def updateRho(self):
        self.ui.labelRho.setText(f"{self.ui.horizontalSliderRho.value()}%")

    def checkPhaseList(self):
        flag = False
        if self.ui.listWidgetPhase.count() != 0:
            flag = True
        self.ui.buttonBox.button(QDialogButtonBox.Ok).setEnabled(flag)

    def setupInitialSettings(self):

        # matplotlib settings
        mpl.use("agg")
        self.savefig_kwargs = dict(bbox_inches="tight", pad_inches=0, dpi=150)

        # standard dictionary indexing kwargs
        self.di_kwargs = dict(metric="ncc", keep_n=20)

        # read current setting from project_settings.txt
        self.setting_file = SettingFile(
            path.join(self.working_dir, "project_settings.txt")
        )

        # PC convention, default is TSL

        try:
            self.convention = self.setting_file.read["Convention"]

        except:
            self.convention = "TSL"

        # TODO: add convention read from settings file
        self.ui.comboBoxConvention.setCurrentText(self.convention)

        # Update pattern center to be displayed in UI
        try:
            self.pc = np.array(
                [
                    float(self.setting_file.read("X star")),
                    float(self.setting_file.read("Y star")),
                    float(self.setting_file.read("Z star")),
                ]
            )
        except:
            self.pc = np.array([0.400, 0.400, 0.400])

        self.updatePCpatternCenter()

        # Paths for master patterns
        self.mpPaths = {}

        i = 1
        while True:
            try:
                mpPath = self.setting_file.read(f"Master pattern {i}")
                phase = mpPath.split("/").pop()
                self.mpPaths[phase] = mpPath
                self.ui.listWidgetPhase.addItem(phase)
                i += 1
            except:
                break

    def update_pc_convention(self):

        self.convention = self.ui.comboBoxConvention.currentText()

        self.ui.patternCenterX.setValue(self.pc[0])
        self.ui.patternCenterY.setValue(1 - self.pc[1])
        self.ui.patternCenterZ.setValue(self.pc[2])

        self.updatePCArrayFrompatternCenter()

    def setupBinningShapes(self):
        self.sig_shape = self.s.axes_manager.signal_shape[::-1]
        self.bin_shapes = np.array([])
        for num in range(10, self.sig_shape[0] + 1):
            if self.sig_shape[0] % num == 0:
                self.bin_shapes = np.append(self.bin_shapes, f"({num}, {num})")

        self.ui.comboBoxBinning.addItems(self.bin_shapes[::-1])

    def load_pattern(self):
        # Load pattern-file to get acquisition resolution
        try:
            self.s = kp.load(self.pattern_path, lazy=True)
        except Exception as e:
            raise e

    def hough_indexing(self):
        for i in range(1, 100):
            try:
                self.dir_out = path.join(self.working_dir, "hi_results" + str(i))
                mkdir(self.dir_out)
                break
            except FileExistsError:
                print(
                    f"Directory '{self.dir_out}' exists, will try to create directory '{self.dir_out[:-1] + str(i + 1)}'"
                )
        self.updatePCArrayFrompatternCenter()
        options = self.getOptions()
        self.phases = [phase for phase, _ in self.mpPaths.items()]
        self.set_phases_properties()
        self.rho_mask = (100.0 - options["rho"]) / 100.0
        self.number_bands = options["bands"]
        optionEnabled, optionExecute = options["pre"]
        if optionEnabled:
            optionExecute()
        self.sig_shape = self.s.axes_manager.signal_shape[::-1]
        self.nav_shape = self.s.axes_manager.navigation_shape
        self.new_signal_shape = eval(options["binning"])
        self.s2 = self.s.rebin(new_shape=self.nav_shape + self.new_signal_shape)
        self.s2.rescale_intensity(dtype_out=np.uint8)
        self.s2.save(
            path.join(self.dir_out, "pattern.h5")
        )  # Not sure if the file must be converted to H5
        file_h5 = File(path.join(self.dir_out, "pattern.h5"), mode="r")
        dset_h5 = file_h5["Scan 1/EBSD/Data/patterns"]
        print(
            f"Dataset has shape: {dset_h5.shape}"
        )  # Navigation dimension is flattened

        sample_tilt = self.s2.detector.sample_tilt
        camera_tilt = self.s2.detector.tilt

        if self.convention == "TSL":
            self.convention = "EDAX"

        indexer = ebsd_index.EBSDIndexer(
            phaselist=self.phase_proxys,
<<<<<<< HEAD
            vendor="BRUKER",
=======
            vendor=self.convention,
>>>>>>> e1d6bb36
            PC=self.pc,
            sampleTilt=sample_tilt,
            camElev=camera_tilt,
            rhoMaskFrac=self.rho_mask,
            nBands=self.number_bands,
            patDim=self.sig_shape,
        )

        print("Indexing ...")
        self.data = indexer.index_pats(patsin=dset_h5, verbose=1)
        # Verbose = 2 will crash because a Matplotlib GUI outside of the main thread will likely fail.

        # Generate CrystalMap from best match
        xy, _ = create_coordinate_arrays(
            shape=self.s2.axes_manager.navigation_shape[::-1],
            step_sizes=tuple(
                i.scale for i in self.s2.axes_manager.navigation_axes[::-1]
            ),
        )

        idx = -1
        self.xmap = CrystalMap(
            rotations=Rotation(self.data[0][idx]["quat"]),
            phase_id=self.data[0][idx]["phase"],
            x=xy["x"],
            y=xy["y"],
            phase_list=PhaseList(names=self.phases, space_groups=self.space_groups),
            prop=dict(
                pq=self.data[0][idx]["pq"],
                cm=self.data[0][idx]["cm"],
                fit=self.data[0][idx]["fit"],
                nmatch=self.data[0][idx]["nmatch"],
                matchattempts0=self.data[0][idx]["matchattempts"][:, 0],
                matchattempts1=self.data[0][idx]["matchattempts"][:, 1],
                totvotes=self.data[0][idx]["totvotes"],
            ),
            scan_unit="um",
        )
        io.save(path.join(self.dir_out, "xmap_hi.h5"), self.xmap)
        io.save(
            path.join(self.dir_out, "xmap_hi.ang"),
            self.xmap,
            image_quality_prop="pq",
            confidence_index_prop="cm",
            pattern_fit_prop="fit",
            extra_prop=["nmatch", "matchattempts0", "matchattempts1", "totvotes"],
        )
        print("Result was saved as xmap_hi.h5 and xmap_hi.ang")
        for key in ["quality", "phase", "orientation"]:
            optionEnabled, optionExecute = options[key]
            if optionEnabled:
                optionExecute()
        print(f"Finished indexing {self.pattern_name}")

    def run_hough_indexing(self):
        hi_worker = Worker(fn=self.hough_indexing, output=self.console)
        self.threadPool.start(hi_worker)

    def set_phases_properties(self):
        for phase in self.phases:
            a, space_group, phase_proxy = self.PHASE_PARAMETERS[phase]
            self.lat_param.append(a)
            self.space_groups.append(space_group)
            self.phase_proxys.append(phase_proxy)

    def generate_pre_maps(self):
        print("Generating maps of input data ...")
        mean_intensity = self.s.mean(axis=(2, 3))
        plt.imsave(
            path.join(self.dir_out, "mean_intensity.png"),
            mean_intensity.data,
            cmap="gray",
        )

        vbse_gen = kp.generators.VirtualBSEGenerator(self.s)
        red = (2, 1)
        green = (2, 2)
        blue = (2, 3)
        vbse_rgb_img = vbse_gen.get_rgb_image(r=red, g=green, b=blue)
        vbse_rgb_img.change_dtype("uint8")
        plt.imsave(path.join(self.dir_out, "vbse_rgb.png"), vbse_rgb_img.data)

        iq = self.s.get_image_quality()
        adp = self.s.get_average_neighbour_dot_product_map()
        plt.imsave(path.join(self.dir_out, "maps_iq.png"), iq, cmap="gray")
        plt.imsave(path.join(self.dir_out, "maps_adp.png"), adp, cmap="gray")

    def generate_combined_map(self):
        """
        Plot quality metrics for combined map
        """
        print("Generating quality metric for combined map ...")
        try:
            to_plot = ["pq", "cm", "fit", "nmatch", "matchattempts0", "totvotes"]
            fig, ax = plt.subplots(nrows=2, ncols=3, figsize=(20, 10))
            for i, a in enumerate(ax.ravel()):
                arr = self.xmap.get_map_data(to_plot[i])
                im = a.imshow(arr)
                a.axis("off")
                fig.colorbar(im, ax=a, label=to_plot[i])
                plt.imsave(
                    path.join(self.dir_out, f"maps_{to_plot[i]}.png"),
                    arr,
                    cmap="gray",
                )
            fig.tight_layout()
            fig.savefig(path.join(self.dir_out, "maps_all.png"), **self.savefig_kwds)
        except Exception as e:
            raise e

    def generate_phase_map(self):
        """
        Plot phase map
        """
        print("Generating phase map ...")
        try:
            fig = self.xmap.plot(return_figure=True, remove_padding=True)
            fig.savefig(path.join(self.dir_out, "maps_phase.png"), **self.savefig_kwds)
        except Exception as e:
            raise e

    def generate_orientation_colour(self):
        """
        Plot orientation colour key
        """
        print("Generating orientation-colored map ...")
        try:
            ckey = plot.IPFColorKeyTSL(
                self.xmap.phases[0].point_group, direction=Vector3d((0, 0, 1))
            )
            fig = ckey.plot(return_figure=True)
            fig.savefig(
                path.join(self.dir_out, "orientation_colour_key.png"),
                **self.savefig_kwds,
            )

            rgb_all = np.zeros((self.xmap.size, 3))
            for i, phase in self.xmap.phases:
                if i != -1:
                    rgb_i = ckey.orientation2color(self.xmap[phase.name].orientations)
                    rgb_all[self.xmap.phase_id == i] = rgb_i

                fig = self.xmap.plot(rgb_all, remove_padding=True, return_figure=True)
                fig.savefig(
                    path.join(self.dir_out, "maps_ipfz.png"), **self.savefig_kwds
                )
        except Exception as e:
            raise e<|MERGE_RESOLUTION|>--- conflicted
+++ resolved
@@ -304,11 +304,7 @@
 
         indexer = ebsd_index.EBSDIndexer(
             phaselist=self.phase_proxys,
-<<<<<<< HEAD
-            vendor="BRUKER",
-=======
             vendor=self.convention,
->>>>>>> e1d6bb36
             PC=self.pc,
             sampleTilt=sample_tilt,
             camElev=camera_tilt,
