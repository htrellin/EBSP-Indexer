--- conflicted
+++ resolved
@@ -535,16 +535,15 @@
                 # Save IPF of refined xmaps
                 self.save_inverse_pole_figure(self.xmaps_ref)
 
-<<<<<<< HEAD
+
             else:
                 # If xmaps are not refined, an unrefined IPF is saved
                 self.save_inverse_pole_figure(self.xmaps)
-=======
+                
                 fig.savefig(
                     path.join(self.results_dir, f"ipf_ref_{ph}.png"),
                     **self.savefig_kwargs,
                 )
->>>>>>> b502a2c4
 
             # NCC plot
 
