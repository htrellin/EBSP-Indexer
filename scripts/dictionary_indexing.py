--- conflicted
+++ resolved
@@ -168,7 +168,6 @@
         except Exception as e:
             raise e
 
-<<<<<<< HEAD
     def set_save_fileformat(self):
         self.di_result_filetypes = [el.strip(".") for el in self.ui.comboBoxFiletype.currentText().split(", ")]
         print(self.di_result_filetypes)
@@ -179,9 +178,6 @@
         self.convention = self.ui.comboBoxConvention.currentText()
         self.ui.patternCenterY.setValue(1 - self.pc[1])
         self.updatePCArrayFrompatternCenter()
-=======
-        del self.s
->>>>>>> 2af9501f
 
     def setupConnections(self):
         self.ui.buttonBox.accepted.connect(lambda: self.run_dictionary_indexing())
