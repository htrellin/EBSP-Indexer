--- conflicted
+++ resolved
@@ -93,11 +93,7 @@
                 ]
             )
         except:
-<<<<<<< HEAD
-            self.pc = np.array([0.000, 0.000, 0.000])
-=======
-            self.pc = np.array([0.400, 0.800, 0.400])
->>>>>>> e1d6bb36
+            self.pc = np.array([0.400, 0.400, 0.400])
 
         self.updatePCpatternCenter()
 
