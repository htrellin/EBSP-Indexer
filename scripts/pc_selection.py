from math import ceil, floor
from os import devnull, mkdir, path

import dask as da
<<<<<<< HEAD
import kikuchipy as kp
=======

from pyebsdindex.ebsd_index import EBSDIndexer

>>>>>>> 676f36ec
import matplotlib.pyplot as plt
import numpy as np
from diffsims.crystallography import ReciprocalLatticeVector
from matplotlib.patches import Rectangle
from matplotlib.widgets import Cursor
from orix.crystal_map import PhaseList
from PySide6.QtCore import Qt
from PySide6.QtWidgets import QDialog, QDialogButtonBox

from scripts.pc_from_wd import pc_from_wd
from scripts.signal_loader import EBSDDataset
from ui.ui_pc_selection import Ui_PCSelection
from utils import FileBrowser, SettingFile, sendToJobManager

progressbar_bool = False

FCC = ["ni", "al", "austenite", "cu", "si", "ag", "cu"]
BCC = ["ferrite"]

def find_hkl(phase):
    #TETRAGONAL = ["steel_sigma"]
    if phase.lower() in FCC:
        return [[1, 1, 1], [2, 0, 0], [2, 2, 0], [3, 1, 1]]
    elif phase.lower() in BCC:
        return [[0, 1, 1], [0, 0, 2], [1, 1, 2], [0, 2, 2]]
    #experimental support for TETRAGONAL sigma phase, not sure if correct...
    #elif phase.lower() in TETRAGONAL:
    #    return [[1, 1, 0], [2, 0, 0], [1, 0, 1], [2, 1, 0], [1, 1, 1], [2, 2, 0], [2, 1, 1]]

class PCSelectionDialog(QDialog):
    def __init__(self, parent=None, pattern_path=None):
        super().__init__(parent)
        # pattern path
        self.pattern_path = pattern_path

        # pattern name
        self.pattern_name = path.basename(self.pattern_path)

        # working directory
        self.working_dir = path.dirname(self.pattern_path)

        self.ui = Ui_PCSelection()
        self.ui.setupUi(self)
        self.setupConnections()
        self.setupInitialSettings()
        
        #self.fileBrowserOD = FileBrowser(FileBrowser.OpenDirectory)
        self.fileBrowserOD = FileBrowser(
            mode=FileBrowser.OpenFile,
            filter_name="*.h5"
        )
        self.plot_navigator(0,0)
        self.coordinates = []

    def setupInitialSettings(self):
        self.setting_file = SettingFile(
            path.join(self.working_dir, "project_settings.txt")
        )
        self.program_settings = SettingFile("advanced_settings.txt")
        
        self.s = kp.load(self.pattern_path, lazy=True)
        working_distance = self.s.metadata.Acquisition_instrument.SEM.working_distance
        self.ui.workingDistanceLabel.setText("Working Distance (mm): "+str(working_distance))

        try:
            self.convention = self.setting_file.read("Convention")
        except:
            self.convention = self.program_settings.read("Convention")

        self.ui.conventionBox.setCurrentText(self.convention)
        
        try:
            self.pc = eval(self.setting_file.read("PC"))

        except:
            try:
                microscope = self.s.metadata.Acquisition_instrument.SEM.microscope
                self.pc = pc_from_wd(microscope, working_distance, self.convention)
            except:
                self.pc = (0.5000, 0.5000, 0.5000)
        
        self.updatePCSpinBox()
        
        self.mp_paths = {}

        i = 1
        while True:
            try:
                mp_path = self.setting_file.read(f"Master pattern {i}")
                try:
                    mp = kp.load(mp_path, lazy=True)
                except Exception as e:
                    print(e.with_traceback(None))
                    continue
                if not len(mp.phase.name):
                    mp.phase.name = path.dirname(mp_path).split("/").pop()
                self.mp_paths[mp.phase.name] = mp_path
                self.ui.listPhases.addItem(mp.phase.name)
                if mp.phase.name not in FCC + BCC:
                    self.ui.listPhases.item(i-1).setFlags(Qt.NoItemFlags)
                i += 1
                
            except:
                break

        
        self.changeStateOfButtons()
    

    def setupConnections(self):
        self.ui.buttonAddPhase.clicked.connect(lambda: self.addPhase())
        self.ui.buttonRemovePhase.clicked.connect(lambda: self.removePhase())
        self.ui.buttonRemovePattern.clicked.connect(lambda: self.removePattern())
        self.ui.listCoordinates.itemSelectionChanged.connect(lambda: self.coordinateListClicked())
        self.ui.buttonGrid.clicked.connect(lambda: self.gridClicked())
        self.ui.buttonUpdateGrid.clicked.connect(lambda: self.gridClicked())
        self.ui.buttonBox.accepted.connect(lambda: self.runPatternCenterOpimization())
        self.ui.buttonBox.rejected.connect(lambda: self.reject())
        self.ui.conventionBox.currentTextChanged.connect(lambda: self.updatePCConvention())

    # Phases
    def addPhase(self):
        if self.fileBrowserOD.getFile():
            mp_path = self.fileBrowserOD.getPaths()[0]
            try:
                mp = kp.load(mp_path, lazy=True)
                if not len(mp.phase.name):
                    mp.phase.name = path.basename(path.dirname(mp_path))
                phase_name = mp.phase.name
            except Exception as e:
                raise e
            if phase_name not in self.mp_paths.keys():
                self.mp_paths[phase_name] = mp_path
                self.ui.listPhases.addItem(phase_name)
            
            self.fileBrowserOD.setDefaultDir(path.dirname(mp_path))
            if phase_name not in FCC + BCC:
                self.ui.listPhases.item(len(self.mp_paths.keys())-1).setFlags(Qt.NoItemFlags)
            else:
                self.phase = phase_name
                self.ui.listPhases.setCurrentRow(len(self.mp_paths.keys())-1)
        self.changeStateOfButtons()

    def removePhase(self):
        self.mp_paths.pop(str(self.ui.listPhases.currentItem().text()))
        self.ui.listPhases.takeItem(self.ui.listPhases.currentRow())
        self.ui.listPhases.clearSelection()

        self.changeStateOfButtons()

    # Patterns
    def addPattern(self, x, y):
        if [x, y] not in self.coordinates:
            self.coordinates.append([x, y])
            self.ui.listCoordinates.addItem(f"({x}, {y})")
        
        self.changeStateOfButtons()
    
    def removePattern(self):
        index = self.ui.listCoordinates.currentRow()

        try:
            self.click_rect.remove()
        except:
            pass

        self.ui.listCoordinates.takeItem(self.ui.listCoordinates.currentRow())
        del self.coordinates[index]

        self.update_rectangles()
        self.ui.MplWidget.canvas.draw()

        if len(self.coordinates) == 0:
            self.ui.buttonRemovePattern.setEnabled(False)
        
        self.changeStateOfButtons()
    
    def coordinateListClicked(self):
        try:
            coords = self.ui.listCoordinates.currentItem().text().split(", ")
            x, y = int(coords[0].strip("()")), int(coords[1].strip("()"))
            self.plot_signal(x, y)
        except:
            x = -1

        try:
            self.click_rect.remove()
        except:
            pass
        
        if x >= 0:
            self.current_rectangle(x,y)

        self.ui.MplWidget.canvas.draw()
        
        self.ui.buttonRemovePattern.setEnabled(True)
    
    def gridClicked(self):
        if self.ui.buttonGrid.isChecked():
            self.coordinates = []
            self.ui.listCoordinates.clear()
            grid_shape = [int(self.ui.spinBoxGridX.value()), int(self.ui.spinBoxGridY.value())]
            self.updateGridButtons(enable=True)
            s_grid, coords = self.s.extract_grid(grid_shape, return_indices=True)
            try:
                coords_converted = self.convertGridList(grid_shape, coords)
            except:
                print("Grid shape not supported for this dataset.")
            for coord in coords_converted:
                self.addPattern(coord[0], coord[1])

            self.update_rectangles()
            self.ui.MplWidget.canvas.draw()
        else:
            self.updateGridButtons(enable=False)
    
    def convertGridList(self, grid_shape, coords):
        x, y = grid_shape[0], grid_shape[1]
        new_list = [[0,0]]*(x*y)
        for i in range(x):
            for j in range(y):
                new_list[j+i*y] = [coords[1][j][i]-1, coords[0][j][i]-1]
        return new_list

    def updateGridButtons(self, enable):
        self.ui.spinBoxGridX.setEnabled(enable)
        self.ui.spinBoxGridY.setEnabled(enable)
        self.ui.buttonUpdateGrid.setEnabled(enable)
        self.ui.labelMultiplicator.setEnabled(enable)

    def changeStateOfButtons(self):
        if bool(len(list(self.mp_paths.keys()))) and self.ui.listCoordinates.count() != 0:
            enable = True
        else:
            enable = False
        self.ui.buttonRemovePhase.setEnabled(bool(len(list(self.mp_paths.keys()))))
        self.ui.buttonBox.button(QDialogButtonBox.Ok).setEnabled(enable)

    def updatePCSpinBox(self):
        self.ui.spinBoxX.setValue(self.pc[0])
        self.ui.spinBoxY.setValue(self.pc[1])
        self.ui.spinBoxZ.setValue(self.pc[2])

    def updatePCArrayFromSpinBox(self):
        self.pc = (self.ui.spinBoxX.value(), self.ui.spinBoxY.value(), self.ui.spinBoxZ.value())

    def updatePCConvention(self):
        self.convention = self.ui.conventionBox.currentText()    
    

### INTERACTION WITH NAVIGATOR ###

    def plot_navigator(self, x=0, y=0):
        self.dataset = EBSDDataset(self.s)

        try:
            self.ui.MplWidget.canvas.mpl_disconnect(self.cid)
            self.ui.MplWidget.canvas.mpl_disconnect(self.hover_id)
        except:
            pass

        # plot to MplCanvas
        self.ui.MplWidget.vbl.setContentsMargins(0, 0, 0, 0)
        self.ui.MplWidget.canvas.ax.clear()
        self.ui.MplWidget.canvas.ax.axis(False)

        self.cursor = Cursor(
            self.ui.MplWidget.canvas.ax,
            useblit=True,
            color="red",
            linewidth=1,
            linestyle="-",
            alpha=0.5,
        )
        self.cursor.set_active(True)

        self.iq = self.s.get_image_quality()
        self.iq = self.iq.compute()
        self.ui.MplWidget.canvas.ax.imshow(
            self.iq,
            cmap="gray",
            extent=(0, self.dataset.nav_shape[0], self.dataset.nav_shape[1], 0),
        )
        self.ui.MplWidget.canvas.draw()

        # plot pattern from upper left corner
        self.plot_signal(x, y)
        self.current_x, self.current_y = x, y

        self.cid = self.ui.MplWidget.canvas.mpl_connect(
            "button_press_event", lambda event: self.on_click_navigator(event)
        )
        self.hover_id = self.ui.MplWidget.canvas.mpl_connect(
            "motion_notify_event",
            lambda event: self.on_hover_navigator(event),
        )

    def plot_signal(self, x_index, y_index):
        pattern = self.dataset.ebsd
        signal = pattern.data[y_index, x_index]
        self.ui.MplWidgetPattern.vbl.setContentsMargins(0, 0, 0, 0)
        self.ui.MplWidgetPattern.canvas.ax.clear()
        self.ui.MplWidgetPattern.canvas.ax.axis(False)
        self.ui.MplWidgetPattern.canvas.ax.imshow(signal, cmap="gray")
        self.ui.MplWidgetPattern.canvas.draw()

        self.current_x, self.current_y = x_index, y_index

    def on_click_navigator(self, event):
        try:
            self.click_rect.remove()
        except:
            pass
        
        if event.inaxes:
            x, y = floor(event.xdata), floor(event.ydata)
            self.plot_signal(x, y)
            self.addPattern(x, y)
            self.update_rectangles()
            self.current_rectangle(x,y)
            self.ui.MplWidget.canvas.draw()

    def update_rectangles(self):
        try:
            for rect in self.clicked_patterns:
                rect.remove()
        except:
            pass
        self.clicked_patterns = []
        for coordinate in self.coordinates:
            self.clicked_patterns.append(self.ui.MplWidget.canvas.ax.add_patch(
                Rectangle(
                    coordinate,
                    1,
                    1,
                    linewidth=0.5,
                    edgecolor="black",
                    facecolor="lime",
                    alpha=1,
                )
            ))
    
    def current_rectangle(self, x, y):
        self.click_rect = self.ui.MplWidget.canvas.ax.add_patch(
            Rectangle(
                (x, y),
                1,
                1,
                linewidth=0.5,
                edgecolor="black",
                facecolor="red",
                alpha=1,
            )
        )

    def on_hover_navigator(self, event):
        if event.inaxes:
            x_hover, y_hover = floor(event.xdata), floor(event.ydata)
            self.ui.labelxy.setText(f"({x_hover}, {y_hover})")
            self.plot_signal(x_hover,y_hover)
        else:
            self.ui.labelxy.setText(f"(x, y)")


### PATTERN CENTER OPTIMIZATION ###

    def runPatternCenterOpimization(self):
        basename, _ = path.basename(self.pattern_path).split(".")
        save_dir = path.join(self.working_dir, f"{basename}_PC")
        self.inlier_limit = float(self.ui.spinBoxInlier.value())

        sendToJobManager(
            job_title=f"Pattern center optimization {self.pattern_name}",
            output_path=save_dir,
            listview=self.parentWidget().ui.jobList,
            func=self.patternCenterOpimization,
            allow_cleanup=True,
            allow_logging=True,
        )

    def patternCenterOpimization(self):
        print("Initializing pattern center optimization...\n\n")
        basename, extension = path.basename(self.pattern_path).split(".")
        save_dir = path.join(self.working_dir, f"{basename}_PC")       

        try:
            mkdir(save_dir)
        except FileExistsError:
            pass

        self.savefig_kw = dict(dpi=400, pad_inches=0, bbox_inches="tight", transparent=True)

        #set up master patterns, set up reciprocal lattice vector
        simulator_dict = self.retrieveMPData()

        #draw positions on map
        self.drawPCs(save_dir=save_dir)

        #Optimize PC, refine PC, create figures
        self.optimizePC(simulator_dict, save_dir)
        
        #Overwite project settings file
        self.save_project_settings()

        self.close()

        print("\nPattern center optimization complete.")

    def loadMP(self, name, mppath):
        mp_i = kp.load(
            path.join(mppath),
            projection="lambert",
            energy=self.energy,
        )
        mp_i.name = name
        mp_i.phase.name = name
        lat_i = mp_i.phase.structure.lattice
        lat_i.setLatPar(10 * lat_i.a, 10 * lat_i.b, 10 * lat_i.c)
        return mp_i

    def retrieveMPData(self):
        self.energy = self.s.metadata.Acquisition_instrument.SEM.beam_energy

        self.mp_dict = {}

        FCCavailable, BCCavailable = True, True
        for name, h5path in self.mp_paths.items():
            if name in FCC and FCCavailable:
                self.mp_dict[name] = self.loadMP(name, h5path)
                FCCavailable = False
            elif name in BCC and BCCavailable:
                self.mp_dict[name] = self.loadMP(name, h5path)
                BCCavailable = False
            elif name in FCC:
                FCCavailable = False
                print("Hough indexing only supports one FCC/BCC phase. Using the first FCC phase for patter center optimization.")
            elif name in BCC:
                BCCavailable = False
                print("Hough indexing only supports one FCC/BCC phase. Using the first BCC phase for patter center optimization.")
            else:
                print("Phase "+name+" is not supported with pattern center optimization.")
            
        ref_dict = {}
        for name in self.mp_dict.keys():
            rlv_i = ReciprocalLatticeVector.from_min_dspacing(self.mp_dict[name].phase)
            rlv_i.sanitise_phase()
            rlv_i = rlv_i.unique(use_symmetry=True)
            rlv_i = rlv_i[rlv_i.allowed]
            rlv_i.calculate_structure_factor()
            structure_factor = abs(rlv_i.structure_factor)
            order = np.argsort(structure_factor)[::-1]
            rlv_i = rlv_i[order]
            rlv_i = rlv_i[:4]
            rlv_i.calculate_theta(self.energy * 1e3)
            rlv_i = rlv_i.symmetrise()

            ref_dict[name] = rlv_i

        simulator_dict = {}
        for name in self.mp_dict.keys():
            simulator_dict[name] = kp.simulations.KikuchiPatternSimulator(
                ref_dict[name]
            )
        
        return simulator_dict

    def drawPCs(self, save_dir):
        # Get the right format for coordinates
        cr = np.array(self.coordinates).T
        self.rc = cr[::-1]
        self.s_cal = kp.signals.LazyEBSD(self.s.data.vindex[tuple(self.rc)])
        self.s_cal.compute()

        out = da.compute(self.iq)
        iq2 = out[0]
        fig = kp.draw.plot_pattern_positions_in_map(
            self.rc.T+0.5,
            roi_shape = iq2.shape,
            roi_image = iq2,
            return_figure = True,
        )
        fig.savefig(path.join(save_dir, "maps_pc_cal_patterns.png"), **self.savefig_kw)

    def optimizePC(self, simulator_dict, save_dir):
        phase_list = PhaseList()
        for mp in self.mp_dict.values():
            phase_list.add(mp.phase)

        print(phase_list)
        
        self.updatePCArrayFromSpinBox()
        
        det_cal0 = kp.detectors.EBSDDetector(
            shape=self.s_cal.axes_manager.signal_shape[::-1],
            sample_tilt=self.s_cal.detector.sample_tilt,  # Degrees
            pc=self.pc,
            convention=self.convention,
        )
        indexer_cal0 = det_cal0.get_indexer(phase_list, nBands=9)
        
        if self.convention == "TSL": #Inital guess for hough_indexing_optimize_pc must be in BRUKER convention
            self.pc = (self.pc[0], 1-self.pc[1], self.pc[2])
        
        det_cal = self.s_cal.hough_indexing_optimize_pc(
            self.pc,
            indexer=indexer_cal0,
            batch=True,
        )
        
        xmap_cal_ref_list, det_cal_ref_list = [], []

        for mp_i in self.mp_dict.values():
            indexer_cal = det_cal.get_indexer(PhaseList(mp_i.phase), nBands=indexer_cal0.bandDetectPlan.nBands)
            xmap_cal = self.s_cal.hough_indexing(PhaseList(mp_i.phase), indexer_cal)
            
            xmap_cal_ref, det_cal_ref = self.s_cal.refine_orientation_projection_center(
                xmap_cal,
                det_cal,
                master_pattern = mp_i,
                energy=self.energy,
                method="LN_NELDERMEAD",
                trust_region=[10, 10, 10, 0.2, 0.2, 0.2],
                rtol=1e-4,
                    )
            xmap_cal_ref_list.append(xmap_cal_ref)
            det_cal_ref_list.append(det_cal_ref)

        refined_xmap = kp.indexing.merge_crystal_maps(
            xmap_cal_ref_list,
            scores_prop="scores",
        )
            
        # generate figures
        sim_i = simulator_dict.values()
        #sim_cal_ref = sim_i.on_detector(det_cal_ref, xmap_cal_ref.rotations.reshape(*xmap_cal_ref.shape))
        sim_cal_ref_dict = {}
        for phase, sim_i in simulator_dict.items():
            sim_cal_ref = sim_i.on_detector(det_cal_ref, refined_xmap.rotations.reshape(*refined_xmap.shape))
            sim_cal_ref_dict[phase] = sim_cal_ref
            
        # geometrical simulations
        fig, axes = plt.subplots(nrows=ceil(1*np.sqrt(len(self.coordinates)/2)), ncols=ceil(2*np.sqrt(len(self.coordinates)/2)), figsize=(10 * det_cal.aspect_ratio, 6))
        for i, ax in enumerate(axes.ravel()):
            if i >= len(self.coordinates):
                ax.axis("off")
                continue
            ax.imshow(self.s_cal.data[i], cmap="gray")
            phase = refined_xmap.phases[refined_xmap.phase_id[i]].name
            lines = sim_cal_ref_dict[phase].as_collections(i)[0]
            ax.add_collection(lines)
            ax.axis("off")
        fig.tight_layout()
        fig.savefig(path.join(save_dir, "pc_geometrical_simulations.png"), **self.savefig_kw)
        
        # scatterplot
        fig = det_cal_ref.plot_pc("scatter", annotate=True, return_figure=True)
        fig.savefig(path.join(save_dir, "pc_scatter_plot.png"), **self.savefig_kw)

        # remove outliers
        is_inlier = xmap_cal_ref.scores > self.inlier_limit
        det_cal_ref.pc = det_cal_ref.pc[is_inlier]

        # update pattern center
        if not np.isnan(det_cal_ref.pc_average[0]):
            self.pc = np.array(det_cal_ref.pc_average.round(4))

        # Write to file
        det_cal_ref.save(path.join(save_dir, "pc_optimization.txt"))

        inliers, outliers = {}, {}
        for i, coord in enumerate(self.coordinates):
            if is_inlier[i]:
                inliers[i] = coord
            else:
                outliers[i] = coord

        f = open(path.join(save_dir, "pc_optimization.txt"), "a")
        f.write("\n# Calibration patterns: "+str(self.coordinates))
        f.write("\n# Inliers: "+str(inliers))
        f.write("\n# Outliers: "+str(outliers))
        f.write("\n# Mean pattern center: "+str(det_cal_ref.pc_average.round(4)))
        f.write("\n# Standard deviation: "+str(abs(det_cal_ref.pc_flattened.std(0))))
        f.close()

    def save_project_settings(self):
        self.setting_file.delete_all_entries()  # clean up initial dictionary

        ### Sample parameters
        for i, mppath in enumerate(self.mp_paths.values(), 1):
            self.setting_file.write(f"Master pattern {i}", mppath)

        self.setting_file.write("Convention", self.convention)
        if self.convention == "TSL":
            self.pc = (self.pc[0], round(1-self.pc[1], 4), self.pc[2])
        self.setting_file.write("PC", f"{tuple(self.pc)}")

        self.setting_file.save()<|MERGE_RESOLUTION|>--- conflicted
+++ resolved
@@ -2,13 +2,7 @@
 from os import devnull, mkdir, path
 
 import dask as da
-<<<<<<< HEAD
 import kikuchipy as kp
-=======
-
-from pyebsdindex.ebsd_index import EBSDIndexer
-
->>>>>>> 676f36ec
 import matplotlib.pyplot as plt
 import numpy as np
 from diffsims.crystallography import ReciprocalLatticeVector
