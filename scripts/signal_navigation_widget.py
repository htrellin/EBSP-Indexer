import sys
import kikuchipy as kp
from os import path

from scripts.signal_navigation import open_file

from math import floor

from PySide6.QtWidgets import QWidget, QMainWindow

from ui.ui_signal_navigation_widget import Ui_SignalNavigationWidget

import matplotlib.pyplot as plt
from matplotlib.patches import Rectangle
from matplotlib.widgets import Cursor


class SignalNavigationWidget(QWidget):
    def __init__(self, mainWindow: QMainWindow) -> None:
        super().__init__(parent=mainWindow)

        self.ui = Ui_SignalNavigationWidget()
        self.ui.setupUi(self)
        self.ui.checkBox.setVisible(False)

        self.file_selected = ""
        self.setupConnection()

        self.changetype = True

    def setupConnection(self):

        self.ui.comboBoxNavigator.currentTextChanged.connect(
            lambda: self.plot_navigator(
                self.dataset, self.ui.comboBoxNavigator.currentText()
            )
        )

        self.ui.checkBox.stateChanged.connect(
            lambda: self.plot_signal(self.dataset, self.current_x, self.current_y)
        )

        self.ui.pushButtonExportImage.clicked.connect(
            lambda: self.export_image(
                self.dataset["navigator"][self.ui.comboBoxNavigator.currentText()],
                self.dataset["ebsd_data"].data[self.current_y, self.current_x],
            )
        )

    def load_dataset(self, file_path):
        self.file_dir = path.dirname(file_path)

        try:
            self.dataset = open_file(file_path)
        except Exception as e:
            print("open file failed")
            raise e

        self.plot_navigator(self.dataset, navigator=list(self.dataset["navigator"])[0])
        self.ui.comboBoxNavigator.clear()

        for key in self.dataset["navigator"].keys():
            self.ui.comboBoxNavigator.addItem(key)

        if self.dataset["type"] == "crystal map":
            self.ui.checkBox.setVisible(True)
            self.ui.checkBox.setChecked(False)
        else:
            self.ui.checkBox.setVisible(False)
            self.ui.checkBox.setChecked(False)

    def plot_navigator(self, dataset, navigator: str, x=0, y=0):
        if navigator == "":
            return

        try:
            self.ui.navigatorMplWidget.canvas.mpl_disconnect(self.cid)
            self.ui.navigatorMplWidget.canvas.mpl_disconnect(self.hover_id)
        except:
            pass
<<<<<<< HEAD
        self.file_selected = file_path
        s, nav_shape = open_pattern(file_path)

        navigator = get_navigation_figure(s, nav_type)
=======

        navigator = dataset["navigator"][navigator]
>>>>>>> e31c9632

        #plot to MplCanvas
        self.ui.navigatorMplWidget.vbl.setContentsMargins(0, 0, 0, 0)
        self.ui.navigatorMplWidget.canvas.ax.clear()
        self.ui.navigatorMplWidget.canvas.ax.axis(False)

        self.cursor = Cursor(
            self.ui.navigatorMplWidget.canvas.ax,
            useblit=True,
            color="red",
            linewidth=1,
            linestyle="-",
            alpha=0.5,
        )
        self.cursor.set_active(True)

        self.ui.navigatorMplWidget.canvas.ax.imshow(
            navigator,
            cmap="gray",
            extent=(0, dataset["nav_shape"][0], dataset["nav_shape"][1], 0),
        )
        self.ui.navigatorMplWidget.canvas.draw()

        # plot to self.fig_to_save

        # plot pattern from upper left corner
        self.plot_signal(dataset, x, y)
        self.current_x, self.current_y = x, y

        self.cid = self.ui.navigatorMplWidget.canvas.mpl_connect(
            "button_press_event", lambda event: self.on_click_navigator(event, dataset)
        )
        self.hover_id = self.ui.navigatorMplWidget.canvas.mpl_connect(
            "motion_notify_event",
            lambda event: self.on_hover_navigator(event),
        )

    def plot_signal(self, dataset, x_index, y_index):
        self.add_geosim = self.ui.checkBox.isChecked()
        pattern = dataset["ebsd_data"]
        signal = pattern.data[y_index, x_index]
        self.ui.signalMplWidget.vbl.setContentsMargins(0, 0, 0, 0)
        self.ui.signalMplWidget.canvas.ax.clear()
        self.ui.signalMplWidget.canvas.ax.axis(False)
        self.ui.signalMplWidget.canvas.ax.imshow(signal, cmap="gray")

        if dataset["type"] == "crystal map" and self.add_geosim:
            hkl_lines = dataset["geo_sim"].as_collections(
                (y_index, x_index), zone_axes_labels=False
            )
            self.ui.signalMplWidget.canvas.ax.add_collection(
                hkl_lines[0], autolim=False
            )

        self.ui.signalMplWidget.canvas.draw()

        self.current_x, self.current_y = x_index, y_index

    def on_click_navigator(self, event, dataset):
        try:
            self.click_rect.remove()
        except:
            pass

        nav_shape = dataset["nav_shape"]

        if event.inaxes:
            x_text, y_text = (
                event.xdata + nav_shape[0] * 0.1,
                event.ydata - nav_shape[1] * 0.1,
            )
            if event.xdata > nav_shape[0] * 0.7:
                x_text = event.xdata - nav_shape[0] * 0.2
            if event.ydata < nav_shape[1] * 0.3:
                y_text = event.ydata + nav_shape[1] * 0.1
            xytext = (x_text, y_text)

            x, y = floor(event.xdata), floor(event.ydata)
            self.plot_signal(dataset, x, y)
            self.ui.signalIndex.setText(f"({x}, {y})")
            self.click_rect = self.ui.navigatorMplWidget.canvas.ax.add_patch(
                Rectangle(
                    (x, y),
                    1,
                    1,
                    linewidth=0.5,
                    edgecolor="black",
                    facecolor="red",
                    alpha=1,
                )
            )
            click_annot = self.ui.navigatorMplWidget.canvas.ax.annotate(
                text=f"({x}, {y})",
                xy=((x + 0.5, y + 0.5)),
                xytext=xytext,
                annotation_clip=True,
                arrowprops=dict(
                    facecolor="black", width=0.2, headwidth=5, headlength=5
                ),
            )
            click_annot.set_bbox(dict(facecolor="white", alpha=0.5, edgecolor="grey"))
            self.ui.navigatorMplWidget.canvas.draw()
            click_annot.remove()

    def on_hover_navigator(self, event):
        if event.inaxes:
            x_hover, y_hover = floor(event.xdata), floor(event.ydata)
            self.ui.navigatorCoordinates.setText(f"({x_hover}, {y_hover})")
        else:
            self.ui.navigatorCoordinates.setText(f"(x, y)")

    def export_image(self, navigator, signal):
        x, y = self.current_x, self.current_y
        fig, ax = plt.subplots(1, 2, figsize=(12, 6))
        ax[0].set_title(self.ui.comboBoxNavigator.currentText())
        ax[0].imshow(navigator)
        ax[0].add_patch(Rectangle(
                    (x, y),
                    1,
                    1,
                    linewidth=0.5,
                    edgecolor="black",
                    facecolor="red",
                    alpha=1,
                ))

        ax[1].set_title(f"EBSD signal ({x}, {y})")
        ax[1].imshow(signal, cmap="gray")
        if self.ui.checkBox.isChecked():    
            hkl_lines = self.dataset["geo_sim"].as_collections(
                    (y, x), zone_axes_labels=False
                )
            ax[1].add_collection(
                hkl_lines[0], autolim=False
                )
        #plt.tight_layout()
        fig.savefig(path.join(self.file_dir, "pattern.png"))<|MERGE_RESOLUTION|>--- conflicted
+++ resolved
@@ -49,9 +49,9 @@
 
     def load_dataset(self, file_path):
         self.file_dir = path.dirname(file_path)
-
         try:
             self.dataset = open_file(file_path)
+            self.file_selected = file_path
         except Exception as e:
             print("open file failed")
             raise e
@@ -78,15 +78,7 @@
             self.ui.navigatorMplWidget.canvas.mpl_disconnect(self.hover_id)
         except:
             pass
-<<<<<<< HEAD
-        self.file_selected = file_path
-        s, nav_shape = open_pattern(file_path)
-
-        navigator = get_navigation_figure(s, nav_type)
-=======
-
         navigator = dataset["navigator"][navigator]
->>>>>>> e31c9632
 
         #plot to MplCanvas
         self.ui.navigatorMplWidget.vbl.setContentsMargins(0, 0, 0, 0)
