# -*- coding: utf-8 -*-

################################################################################
## Form generated from reading UI file 'main_window.ui'
##
## Created by: Qt User Interface Compiler version 6.3.2
##
## WARNING! All changes made in this file will be lost when recompiling UI file!
################################################################################

from PySide6.QtCore import (QCoreApplication, QDate, QDateTime, QLocale,
    QMetaObject, QObject, QPoint, QRect,
    QSize, QTime, QUrl, Qt)
from PySide6.QtGui import (QAction, QBrush, QColor, QConicalGradient,
    QCursor, QFont, QFontDatabase, QGradient,
    QIcon, QImage, QKeySequence, QLinearGradient,
    QPainter, QPalette, QPixmap, QRadialGradient,
    QTransform)
<<<<<<< HEAD
from PySide6.QtWidgets import (QApplication, QGridLayout, QHeaderView, QMainWindow,
    QMenu, QMenuBar, QSizePolicy, QSpacerItem,
    QStatusBar, QTreeView, QWidget)
=======
from PySide6.QtWidgets import (QApplication, QGridLayout, QMainWindow, QMenu,
    QMenuBar, QSizePolicy, QStatusBar, QWidget)
>>>>>>> 4219e76c

class Ui_MainWindow(object):
    def setupUi(self, MainWindow):
        if not MainWindow.objectName():
            MainWindow.setObjectName(u"MainWindow")
<<<<<<< HEAD
        MainWindow.resize(834, 806)
=======
        MainWindow.resize(933, 537)
>>>>>>> 4219e76c
        MainWindow.setLayoutDirection(Qt.LeftToRight)
        MainWindow.setAutoFillBackground(False)
        self.actionOpen_Workfolder = QAction(MainWindow)
        self.actionOpen_Workfolder.setObjectName(u"actionOpen_Workfolder")
        self.actionProcessingMenu = QAction(MainWindow)
        self.actionProcessingMenu.setObjectName(u"actionProcessingMenu")
<<<<<<< HEAD
=======
        self.actionSignalNavigation = QAction(MainWindow)
        self.actionSignalNavigation.setObjectName(u"actionSignalNavigation")
>>>>>>> 4219e76c
        self.centralwidget = QWidget(MainWindow)
        self.centralwidget.setObjectName(u"centralwidget")
        self.gridLayout = QGridLayout(self.centralwidget)
        self.gridLayout.setObjectName(u"gridLayout")
<<<<<<< HEAD
        self.horizontalSpacer = QSpacerItem(40, 20, QSizePolicy.Expanding, QSizePolicy.Minimum)

        self.gridLayout.addItem(self.horizontalSpacer, 0, 1, 1, 1)

        self.systemViewer = QTreeView(self.centralwidget)
        self.systemViewer.setObjectName(u"systemViewer")
        self.systemViewer.setMinimumSize(QSize(500, 0))
        self.systemViewer.setStyleSheet(u"")
        self.systemViewer.setAnimated(True)
        self.systemViewer.header().setStretchLastSection(True)

        self.gridLayout.addWidget(self.systemViewer, 0, 0, 1, 1)

        self.gridLayout.setColumnStretch(1, 1)
        MainWindow.setCentralWidget(self.centralwidget)
        self.menubar = QMenuBar(MainWindow)
        self.menubar.setObjectName(u"menubar")
        self.menubar.setGeometry(QRect(0, 0, 834, 26))
=======
        MainWindow.setCentralWidget(self.centralwidget)
        self.menubar = QMenuBar(MainWindow)
        self.menubar.setObjectName(u"menubar")
        self.menubar.setGeometry(QRect(0, 0, 933, 22))
>>>>>>> 4219e76c
        self.menuFile = QMenu(self.menubar)
        self.menuFile.setObjectName(u"menuFile")
        self.menuProcessing = QMenu(self.menubar)
        self.menuProcessing.setObjectName(u"menuProcessing")
<<<<<<< HEAD
=======
        self.menuPlot = QMenu(self.menubar)
        self.menuPlot.setObjectName(u"menuPlot")
>>>>>>> 4219e76c
        MainWindow.setMenuBar(self.menubar)
        self.statusbar = QStatusBar(MainWindow)
        self.statusbar.setObjectName(u"statusbar")
        MainWindow.setStatusBar(self.statusbar)

        self.menubar.addAction(self.menuFile.menuAction())
        self.menubar.addAction(self.menuProcessing.menuAction())
<<<<<<< HEAD
        self.menuFile.addAction(self.actionOpen_Workfolder)
        self.menuProcessing.addAction(self.actionProcessingMenu)
=======
        self.menubar.addAction(self.menuPlot.menuAction())
        self.menuFile.addAction(self.actionOpen_Workfolder)
        self.menuProcessing.addAction(self.actionProcessingMenu)
        self.menuPlot.addAction(self.actionSignalNavigation)
>>>>>>> 4219e76c

        self.retranslateUi(MainWindow)

        QMetaObject.connectSlotsByName(MainWindow)
    # setupUi

    def retranslateUi(self, MainWindow):
        MainWindow.setWindowTitle(QCoreApplication.translate("MainWindow", u"EBSD-GUI", None))
        self.actionOpen_Workfolder.setText(QCoreApplication.translate("MainWindow", u"Open Workfolder...", None))
#if QT_CONFIG(statustip)
<<<<<<< HEAD
        self.actionOpen_Workfolder.setStatusTip(QCoreApplication.translate("MainWindow", u"Select a folder containing patterns", u"LOL"))
#endif // QT_CONFIG(statustip)
        self.actionProcessingMenu.setText(QCoreApplication.translate("MainWindow", u"N/S improvement", None))
#if QT_CONFIG(statustip)
        self.actionProcessingMenu.setStatusTip(QCoreApplication.translate("MainWindow", u"Perform processing on a pattern", None))
#endif // QT_CONFIG(statustip)
        self.menuFile.setTitle(QCoreApplication.translate("MainWindow", u"File", None))
        self.menuProcessing.setTitle(QCoreApplication.translate("MainWindow", u"Processing", None))
=======
        self.actionOpen_Workfolder.setStatusTip("")
#endif // QT_CONFIG(statustip)
        self.actionProcessingMenu.setText(QCoreApplication.translate("MainWindow", u"N/S improvement", None))
        self.actionSignalNavigation.setText(QCoreApplication.translate("MainWindow", u"Signal navigation", None))
        self.menuFile.setTitle(QCoreApplication.translate("MainWindow", u"File", None))
        self.menuProcessing.setTitle(QCoreApplication.translate("MainWindow", u"Processing", None))
        self.menuPlot.setTitle(QCoreApplication.translate("MainWindow", u"Plotting", None))
>>>>>>> 4219e76c
    # retranslateUi
<|MERGE_RESOLUTION|>--- conflicted
+++ resolved
@@ -16,40 +16,27 @@
     QIcon, QImage, QKeySequence, QLinearGradient,
     QPainter, QPalette, QPixmap, QRadialGradient,
     QTransform)
-<<<<<<< HEAD
 from PySide6.QtWidgets import (QApplication, QGridLayout, QHeaderView, QMainWindow,
     QMenu, QMenuBar, QSizePolicy, QSpacerItem,
     QStatusBar, QTreeView, QWidget)
-=======
-from PySide6.QtWidgets import (QApplication, QGridLayout, QMainWindow, QMenu,
-    QMenuBar, QSizePolicy, QStatusBar, QWidget)
->>>>>>> 4219e76c
 
 class Ui_MainWindow(object):
     def setupUi(self, MainWindow):
         if not MainWindow.objectName():
             MainWindow.setObjectName(u"MainWindow")
-<<<<<<< HEAD
         MainWindow.resize(834, 806)
-=======
-        MainWindow.resize(933, 537)
->>>>>>> 4219e76c
         MainWindow.setLayoutDirection(Qt.LeftToRight)
         MainWindow.setAutoFillBackground(False)
         self.actionOpen_Workfolder = QAction(MainWindow)
         self.actionOpen_Workfolder.setObjectName(u"actionOpen_Workfolder")
         self.actionProcessingMenu = QAction(MainWindow)
         self.actionProcessingMenu.setObjectName(u"actionProcessingMenu")
-<<<<<<< HEAD
-=======
         self.actionSignalNavigation = QAction(MainWindow)
         self.actionSignalNavigation.setObjectName(u"actionSignalNavigation")
->>>>>>> 4219e76c
         self.centralwidget = QWidget(MainWindow)
         self.centralwidget.setObjectName(u"centralwidget")
         self.gridLayout = QGridLayout(self.centralwidget)
         self.gridLayout.setObjectName(u"gridLayout")
-<<<<<<< HEAD
         self.horizontalSpacer = QSpacerItem(40, 20, QSizePolicy.Expanding, QSizePolicy.Minimum)
 
         self.gridLayout.addItem(self.horizontalSpacer, 0, 1, 1, 1)
@@ -68,21 +55,12 @@
         self.menubar = QMenuBar(MainWindow)
         self.menubar.setObjectName(u"menubar")
         self.menubar.setGeometry(QRect(0, 0, 834, 26))
-=======
-        MainWindow.setCentralWidget(self.centralwidget)
-        self.menubar = QMenuBar(MainWindow)
-        self.menubar.setObjectName(u"menubar")
-        self.menubar.setGeometry(QRect(0, 0, 933, 22))
->>>>>>> 4219e76c
         self.menuFile = QMenu(self.menubar)
         self.menuFile.setObjectName(u"menuFile")
         self.menuProcessing = QMenu(self.menubar)
         self.menuProcessing.setObjectName(u"menuProcessing")
-<<<<<<< HEAD
-=======
         self.menuPlot = QMenu(self.menubar)
         self.menuPlot.setObjectName(u"menuPlot")
->>>>>>> 4219e76c
         MainWindow.setMenuBar(self.menubar)
         self.statusbar = QStatusBar(MainWindow)
         self.statusbar.setObjectName(u"statusbar")
@@ -90,15 +68,10 @@
 
         self.menubar.addAction(self.menuFile.menuAction())
         self.menubar.addAction(self.menuProcessing.menuAction())
-<<<<<<< HEAD
-        self.menuFile.addAction(self.actionOpen_Workfolder)
-        self.menuProcessing.addAction(self.actionProcessingMenu)
-=======
         self.menubar.addAction(self.menuPlot.menuAction())
         self.menuFile.addAction(self.actionOpen_Workfolder)
         self.menuProcessing.addAction(self.actionProcessingMenu)
         self.menuPlot.addAction(self.actionSignalNavigation)
->>>>>>> 4219e76c
 
         self.retranslateUi(MainWindow)
 
@@ -109,22 +82,14 @@
         MainWindow.setWindowTitle(QCoreApplication.translate("MainWindow", u"EBSD-GUI", None))
         self.actionOpen_Workfolder.setText(QCoreApplication.translate("MainWindow", u"Open Workfolder...", None))
 #if QT_CONFIG(statustip)
-<<<<<<< HEAD
         self.actionOpen_Workfolder.setStatusTip(QCoreApplication.translate("MainWindow", u"Select a folder containing patterns", u"LOL"))
 #endif // QT_CONFIG(statustip)
         self.actionProcessingMenu.setText(QCoreApplication.translate("MainWindow", u"N/S improvement", None))
 #if QT_CONFIG(statustip)
         self.actionProcessingMenu.setStatusTip(QCoreApplication.translate("MainWindow", u"Perform processing on a pattern", None))
 #endif // QT_CONFIG(statustip)
-        self.menuFile.setTitle(QCoreApplication.translate("MainWindow", u"File", None))
-        self.menuProcessing.setTitle(QCoreApplication.translate("MainWindow", u"Processing", None))
-=======
-        self.actionOpen_Workfolder.setStatusTip("")
-#endif // QT_CONFIG(statustip)
-        self.actionProcessingMenu.setText(QCoreApplication.translate("MainWindow", u"N/S improvement", None))
         self.actionSignalNavigation.setText(QCoreApplication.translate("MainWindow", u"Signal navigation", None))
         self.menuFile.setTitle(QCoreApplication.translate("MainWindow", u"File", None))
         self.menuProcessing.setTitle(QCoreApplication.translate("MainWindow", u"Processing", None))
         self.menuPlot.setTitle(QCoreApplication.translate("MainWindow", u"Plotting", None))
->>>>>>> 4219e76c
     # retranslateUi
