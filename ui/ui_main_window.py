# -*- coding: utf-8 -*-

################################################################################
## Form generated from reading UI file 'main_window.ui'
##
## Created by: Qt User Interface Compiler version 6.3.2
##
## WARNING! All changes made in this file will be lost when recompiling UI file!
################################################################################

from PySide6.QtCore import (QCoreApplication, QDate, QDateTime, QLocale,
    QMetaObject, QObject, QPoint, QRect,
    QSize, QTime, QUrl, Qt)
from PySide6.QtGui import (QAction, QBrush, QColor, QConicalGradient,
    QCursor, QFont, QFontDatabase, QGradient,
    QIcon, QImage, QKeySequence, QLinearGradient,
    QPainter, QPalette, QPixmap, QRadialGradient,
    QTransform)
from PySide6.QtWidgets import (QAbstractItemView, QApplication, QDockWidget, QGridLayout,
    QHBoxLayout, QHeaderView, QLabel, QListWidget,
    QListWidgetItem, QMainWindow, QMenu, QMenuBar,
    QPlainTextEdit, QSizePolicy, QStatusBar, QTabWidget,
    QTreeView, QVBoxLayout, QWidget)

from mplwidget import MplWidget
import resources_rc

class Ui_MainWindow(object):
    def setupUi(self, MainWindow):
        if not MainWindow.objectName():
            MainWindow.setObjectName(u"MainWindow")
        MainWindow.setWindowModality(Qt.NonModal)
        MainWindow.resize(960, 705)
        sizePolicy = QSizePolicy(QSizePolicy.Preferred, QSizePolicy.Preferred)
        sizePolicy.setHorizontalStretch(0)
        sizePolicy.setVerticalStretch(0)
        sizePolicy.setHeightForWidth(MainWindow.sizePolicy().hasHeightForWidth())
        MainWindow.setSizePolicy(sizePolicy)
        MainWindow.setLayoutDirection(Qt.LeftToRight)
        MainWindow.setAutoFillBackground(False)
        MainWindow.setLocale(QLocale(QLocale.English, QLocale.UnitedKingdom))
        MainWindow.setTabShape(QTabWidget.Rounded)
        MainWindow.setDockNestingEnabled(False)
        MainWindow.setDockOptions(QMainWindow.AllowTabbedDocks|QMainWindow.AnimatedDocks)
        self.actionOpen_Workfolder = QAction(MainWindow)
        self.actionOpen_Workfolder.setObjectName(u"actionOpen_Workfolder")
<<<<<<< HEAD
        icon = QIcon()
        icon.addFile(u":/linea icons/resources/linea basic icons/basic_folder.svg", QSize(), QIcon.Normal, QIcon.Off)
        self.actionOpen_Workfolder.setIcon(icon)
=======
        icon1 = QIcon()
        icon1.addFile(u":/linea_basic/resources/linea_basic_icons/basic_folder.svg", QSize(), QIcon.Normal, QIcon.Off)
        self.actionOpen_Workfolder.setIcon(icon1)
>>>>>>> 6b0612aa
        self.actionProcessingMenu = QAction(MainWindow)
        self.actionProcessingMenu.setObjectName(u"actionProcessingMenu")
        self.actionProcessingMenu.setEnabled(True)
        self.actionSignalNavigation = QAction(MainWindow)
        self.actionSignalNavigation.setObjectName(u"actionSignalNavigation")
        self.actionSignalNavigation.setCheckable(False)
        self.actionSignalNavigation.setEnabled(True)
        self.actionDictionary_indexing = QAction(MainWindow)
        self.actionDictionary_indexing.setObjectName(u"actionDictionary_indexing")
        self.actionPattern_Center = QAction(MainWindow)
        self.actionPattern_Center.setObjectName(u"actionPattern_Center")
        self.actionROI = QAction(MainWindow)
        self.actionROI.setObjectName(u"actionROI")
        self.actionHough_indexing = QAction(MainWindow)
        self.actionHough_indexing.setObjectName(u"actionHough_indexing")
        self.actionSettings = QAction(MainWindow)
        self.actionSettings.setObjectName(u"actionSettings")
<<<<<<< HEAD
        icon1 = QIcon()
        icon1.addFile(u":/linea icons/resources/linea basic icons/basic_gear.svg", QSize(), QIcon.Normal, QIcon.Off)
        self.actionSettings.setIcon(icon1)
=======
        icon2 = QIcon()
        icon2.addFile(u":/linea_basic/resources/linea_basic_icons/basic_gear.svg", QSize(), QIcon.Normal, QIcon.Off)
        self.actionSettings.setIcon(icon2)
>>>>>>> 6b0612aa
        self.actionImage_quality = QAction(MainWindow)
        self.actionImage_quality.setObjectName(u"actionImage_quality")
        self.actionMean_intensity = QAction(MainWindow)
        self.actionMean_intensity.setObjectName(u"actionMean_intensity")
        self.actionVirtual_backscatter_electron = QAction(MainWindow)
        self.actionVirtual_backscatter_electron.setObjectName(u"actionVirtual_backscatter_electron")
        self.actionAverage_dot_product = QAction(MainWindow)
        self.actionAverage_dot_product.setObjectName(u"actionAverage_dot_product")
        self.actionGenerate_images = QAction(MainWindow)
        self.actionGenerate_images.setObjectName(u"actionGenerate_images")
        self.actionGenerate_images.setEnabled(False)
        font = QFont()
        font.setKerning(False)
        font.setStyleStrategy(QFont.NoAntialias)
        self.actionGenerate_images.setFont(font)
        self.actionGenerate_images.setMenuRole(QAction.NoRole)
        self.actionToggleSystem_Explorer = QAction(MainWindow)
        self.actionToggleSystem_Explorer.setObjectName(u"actionToggleSystem_Explorer")
        self.actionToggleSystem_Explorer.setCheckable(True)
        self.actionToggleSystem_Explorer.setChecked(True)
        self.actionToggleTerminal = QAction(MainWindow)
        self.actionToggleTerminal.setObjectName(u"actionToggleTerminal")
        self.actionToggleTerminal.setCheckable(True)
        self.actionToggleTerminal.setChecked(True)
        self.actionToggleImage_Viewer = QAction(MainWindow)
        self.actionToggleImage_Viewer.setObjectName(u"actionToggleImage_Viewer")
        self.actionToggleImage_Viewer.setCheckable(True)
        self.actionToggleImage_Viewer.setChecked(True)
        self.actionToggleJob_Manager = QAction(MainWindow)
        self.actionToggleJob_Manager.setObjectName(u"actionToggleJob_Manager")
        self.actionToggleJob_Manager.setCheckable(True)
        self.actionToggleJob_Manager.setChecked(True)
        self.actionToggleSignal_Navigation = QAction(MainWindow)
        self.actionToggleSignal_Navigation.setObjectName(u"actionToggleSignal_Navigation")
        self.actionToggleSignal_Navigation.setCheckable(True)
        self.actionToggleSignal_Navigation.setChecked(False)
        self.centralwidget = QWidget(MainWindow)
        self.centralwidget.setObjectName(u"centralwidget")
        sizePolicy.setHeightForWidth(self.centralwidget.sizePolicy().hasHeightForWidth())
        self.centralwidget.setSizePolicy(sizePolicy)
        MainWindow.setCentralWidget(self.centralwidget)
        self.statusbar = QStatusBar(MainWindow)
        self.statusbar.setObjectName(u"statusbar")
        MainWindow.setStatusBar(self.statusbar)
        self.menubar = QMenuBar(MainWindow)
        self.menubar.setObjectName(u"menubar")
<<<<<<< HEAD
        self.menubar.setGeometry(QRect(0, 0, 1058, 24))
=======
        self.menubar.setGeometry(QRect(0, 0, 960, 22))
>>>>>>> 6b0612aa
        self.menuFile = QMenu(self.menubar)
        self.menuFile.setObjectName(u"menuFile")
        self.menuProcessing = QMenu(self.menubar)
        self.menuProcessing.setObjectName(u"menuProcessing")
        self.menuProcessing.setEnabled(False)
        self.menuPlot = QMenu(self.menubar)
        self.menuPlot.setObjectName(u"menuPlot")
        self.menuPlot.setEnabled(True)
        self.menuPre_indexing_maps = QMenu(self.menuPlot)
        self.menuPre_indexing_maps.setObjectName(u"menuPre_indexing_maps")
        self.menuPre_indexing_maps.setEnabled(False)
        self.menuIndexing = QMenu(self.menubar)
        self.menuIndexing.setObjectName(u"menuIndexing")
        self.menuIndexing.setEnabled(False)
        self.menuView = QMenu(self.menubar)
        self.menuView.setObjectName(u"menuView")
        MainWindow.setMenuBar(self.menubar)
        self.dockWidgetTerminal = QDockWidget(MainWindow)
        self.dockWidgetTerminal.setObjectName(u"dockWidgetTerminal")
        self.dockWidgetTerminalContents = QWidget()
        self.dockWidgetTerminalContents.setObjectName(u"dockWidgetTerminalContents")
        self.gridLayout_2 = QGridLayout(self.dockWidgetTerminalContents)
        self.gridLayout_2.setObjectName(u"gridLayout_2")
        self.verticalLayout_3 = QVBoxLayout()
        self.verticalLayout_3.setObjectName(u"verticalLayout_3")
        self.consoleLog = QPlainTextEdit(self.dockWidgetTerminalContents)
        self.consoleLog.setObjectName(u"consoleLog")
        sizePolicy1 = QSizePolicy(QSizePolicy.MinimumExpanding, QSizePolicy.Preferred)
        sizePolicy1.setHorizontalStretch(0)
        sizePolicy1.setVerticalStretch(0)
        sizePolicy1.setHeightForWidth(self.consoleLog.sizePolicy().hasHeightForWidth())
        self.consoleLog.setSizePolicy(sizePolicy1)

        self.verticalLayout_3.addWidget(self.consoleLog)

        self.inputLayout = QHBoxLayout()
        self.inputLayout.setObjectName(u"inputLayout")
        self.consolePrompt = QLabel(self.dockWidgetTerminalContents)
        self.consolePrompt.setObjectName(u"consolePrompt")

        self.inputLayout.addWidget(self.consolePrompt)


        self.verticalLayout_3.addLayout(self.inputLayout)

        self.verticalLayout_3.setStretch(0, 1)

        self.gridLayout_2.addLayout(self.verticalLayout_3, 0, 0, 1, 1)

        self.dockWidgetTerminal.setWidget(self.dockWidgetTerminalContents)
        MainWindow.addDockWidget(Qt.BottomDockWidgetArea, self.dockWidgetTerminal)
        self.dockWidgetSystemExplorer = QDockWidget(MainWindow)
        self.dockWidgetSystemExplorer.setObjectName(u"dockWidgetSystemExplorer")
        sizePolicy2 = QSizePolicy(QSizePolicy.Fixed, QSizePolicy.Expanding)
        sizePolicy2.setHorizontalStretch(0)
        sizePolicy2.setVerticalStretch(0)
        sizePolicy2.setHeightForWidth(self.dockWidgetSystemExplorer.sizePolicy().hasHeightForWidth())
        self.dockWidgetSystemExplorer.setSizePolicy(sizePolicy2)
        self.dockWidgetSystemExplorerContents = QWidget()
        self.dockWidgetSystemExplorerContents.setObjectName(u"dockWidgetSystemExplorerContents")
        self.gridLayout = QGridLayout(self.dockWidgetSystemExplorerContents)
        self.gridLayout.setObjectName(u"gridLayout")
        self.systemViewerLayout = QVBoxLayout()
        self.systemViewerLayout.setObjectName(u"systemViewerLayout")
        self.folderLabel = QLabel(self.dockWidgetSystemExplorerContents)
        self.folderLabel.setObjectName(u"folderLabel")
        sizePolicy.setHeightForWidth(self.folderLabel.sizePolicy().hasHeightForWidth())
        self.folderLabel.setSizePolicy(sizePolicy)

        self.systemViewerLayout.addWidget(self.folderLabel)

        self.systemViewer = QTreeView(self.dockWidgetSystemExplorerContents)
        self.systemViewer.setObjectName(u"systemViewer")
        sizePolicy3 = QSizePolicy(QSizePolicy.Preferred, QSizePolicy.Expanding)
        sizePolicy3.setHorizontalStretch(0)
        sizePolicy3.setVerticalStretch(0)
        sizePolicy3.setHeightForWidth(self.systemViewer.sizePolicy().hasHeightForWidth())
        self.systemViewer.setSizePolicy(sizePolicy3)
        self.systemViewer.setMinimumSize(QSize(320, 320))
        self.systemViewer.setMouseTracking(False)
        self.systemViewer.setTabletTracking(True)
        self.systemViewer.setStyleSheet(u"")
        self.systemViewer.setEditTriggers(QAbstractItemView.AnyKeyPressed|QAbstractItemView.CurrentChanged|QAbstractItemView.DoubleClicked|QAbstractItemView.SelectedClicked)
        self.systemViewer.setTabKeyNavigation(True)
        self.systemViewer.setDragEnabled(False)
        self.systemViewer.setDragDropOverwriteMode(False)
        self.systemViewer.setAlternatingRowColors(False)
        self.systemViewer.setAnimated(True)
        self.systemViewer.header().setStretchLastSection(True)

        self.systemViewerLayout.addWidget(self.systemViewer)


        self.gridLayout.addLayout(self.systemViewerLayout, 0, 0, 1, 1)

        self.dockWidgetSystemExplorer.setWidget(self.dockWidgetSystemExplorerContents)
        MainWindow.addDockWidget(Qt.TopDockWidgetArea, self.dockWidgetSystemExplorer)
        self.dockWidgetImageViewer = QDockWidget(MainWindow)
        self.dockWidgetImageViewer.setObjectName(u"dockWidgetImageViewer")
        sizePolicy4 = QSizePolicy(QSizePolicy.Expanding, QSizePolicy.Expanding)
        sizePolicy4.setHorizontalStretch(10)
        sizePolicy4.setVerticalStretch(10)
        sizePolicy4.setHeightForWidth(self.dockWidgetImageViewer.sizePolicy().hasHeightForWidth())
        self.dockWidgetImageViewer.setSizePolicy(sizePolicy4)
        self.dockWidgetContentsImageViewer = QWidget()
        self.dockWidgetContentsImageViewer.setObjectName(u"dockWidgetContentsImageViewer")
        sizePolicy.setHeightForWidth(self.dockWidgetContentsImageViewer.sizePolicy().hasHeightForWidth())
        self.dockWidgetContentsImageViewer.setSizePolicy(sizePolicy)
        self.gridLayout_4 = QGridLayout(self.dockWidgetContentsImageViewer)
        self.gridLayout_4.setObjectName(u"gridLayout_4")
        self.MplWidget = MplWidget(self.dockWidgetContentsImageViewer)
        self.MplWidget.setObjectName(u"MplWidget")
        sizePolicy5 = QSizePolicy(QSizePolicy.Expanding, QSizePolicy.Expanding)
        sizePolicy5.setHorizontalStretch(0)
        sizePolicy5.setVerticalStretch(0)
        sizePolicy5.setHeightForWidth(self.MplWidget.sizePolicy().hasHeightForWidth())
        self.MplWidget.setSizePolicy(sizePolicy5)
        self.MplWidget.setMinimumSize(QSize(320, 320))
        self.MplWidget.setAutoFillBackground(False)
        self.MplWidget.setStyleSheet(u"background-color: transparent")

        self.gridLayout_4.addWidget(self.MplWidget, 0, 0, 1, 1)

        self.dockWidgetImageViewer.setWidget(self.dockWidgetContentsImageViewer)
        MainWindow.addDockWidget(Qt.TopDockWidgetArea, self.dockWidgetImageViewer)
        self.dockWidgetJobManager = QDockWidget(MainWindow)
        self.dockWidgetJobManager.setObjectName(u"dockWidgetJobManager")
        self.dockWidgetContents = QWidget()
        self.dockWidgetContents.setObjectName(u"dockWidgetContents")
        self.gridLayout_3 = QGridLayout(self.dockWidgetContents)
        self.gridLayout_3.setObjectName(u"gridLayout_3")
        self.jobList = QListWidget(self.dockWidgetContents)
        self.jobList.setObjectName(u"jobList")
        self.jobList.setSelectionMode(QAbstractItemView.NoSelection)

        self.gridLayout_3.addWidget(self.jobList, 1, 0, 1, 1)

        self.threadsLabel = QLabel(self.dockWidgetContents)
        self.threadsLabel.setObjectName(u"threadsLabel")
        self.threadsLabel.setAlignment(Qt.AlignRight|Qt.AlignTrailing|Qt.AlignVCenter)

        self.gridLayout_3.addWidget(self.threadsLabel, 0, 0, 1, 1)

        self.dockWidgetJobManager.setWidget(self.dockWidgetContents)
        MainWindow.addDockWidget(Qt.TopDockWidgetArea, self.dockWidgetJobManager)
        self.dockWidgetSignalNavigation = QDockWidget(MainWindow)
        self.dockWidgetSignalNavigation.setObjectName(u"dockWidgetSignalNavigation")
        sizePolicy6 = QSizePolicy(QSizePolicy.Minimum, QSizePolicy.Minimum)
        sizePolicy6.setHorizontalStretch(0)
        sizePolicy6.setVerticalStretch(0)
        sizePolicy6.setHeightForWidth(self.dockWidgetSignalNavigation.sizePolicy().hasHeightForWidth())
        self.dockWidgetSignalNavigation.setSizePolicy(sizePolicy6)
        self.dockWidgetSignalNavigation.setMinimumSize(QSize(346, 144))
        self.dockWidgetContents_2 = QWidget()
        self.dockWidgetContents_2.setObjectName(u"dockWidgetContents_2")
        self.dockWidgetSignalNavigation.setWidget(self.dockWidgetContents_2)
        MainWindow.addDockWidget(Qt.BottomDockWidgetArea, self.dockWidgetSignalNavigation)
        self.dockWidgetTerminal.raise_()
        self.dockWidgetSystemExplorer.raise_()
        self.dockWidgetImageViewer.raise_()
        self.dockWidgetJobManager.raise_()
        self.dockWidgetSignalNavigation.raise_()
        QWidget.setTabOrder(self.systemViewer, self.consoleLog)

        self.menubar.addAction(self.menuFile.menuAction())
        self.menubar.addAction(self.menuProcessing.menuAction())
        self.menubar.addAction(self.menuPlot.menuAction())
        self.menubar.addAction(self.menuIndexing.menuAction())
        self.menubar.addAction(self.menuView.menuAction())
        self.menuFile.addAction(self.actionOpen_Workfolder)
        self.menuFile.addSeparator()
        self.menuFile.addAction(self.actionSettings)
        self.menuProcessing.addAction(self.actionProcessingMenu)
        self.menuProcessing.addAction(self.actionROI)
        self.menuProcessing.addAction(self.actionPattern_Center)
        self.menuPlot.addAction(self.actionSignalNavigation)
        self.menuPlot.addAction(self.menuPre_indexing_maps.menuAction())
        self.menuPre_indexing_maps.addAction(self.actionAverage_dot_product)
        self.menuPre_indexing_maps.addAction(self.actionImage_quality)
        self.menuPre_indexing_maps.addAction(self.actionMean_intensity)
        self.menuPre_indexing_maps.addAction(self.actionVirtual_backscatter_electron)
        self.menuIndexing.addAction(self.actionDictionary_indexing)
        self.menuIndexing.addAction(self.actionHough_indexing)
        self.menuView.addAction(self.actionToggleSystem_Explorer)
        self.menuView.addAction(self.actionToggleTerminal)
        self.menuView.addAction(self.actionToggleImage_Viewer)
        self.menuView.addAction(self.actionToggleJob_Manager)
        self.menuView.addAction(self.actionToggleSignal_Navigation)

        self.retranslateUi(MainWindow)
        self.dockWidgetTerminal.visibilityChanged.connect(self.actionToggleTerminal.setChecked)
        self.dockWidgetSystemExplorer.visibilityChanged.connect(self.actionToggleSystem_Explorer.setChecked)
        self.actionToggleSystem_Explorer.triggered["bool"].connect(self.dockWidgetSystemExplorer.setVisible)
        self.actionToggleTerminal.triggered["bool"].connect(self.dockWidgetTerminal.setVisible)
        self.actionToggleImage_Viewer.triggered["bool"].connect(self.dockWidgetImageViewer.setVisible)
        self.dockWidgetImageViewer.visibilityChanged.connect(self.actionToggleImage_Viewer.setChecked)
        self.dockWidgetJobManager.visibilityChanged.connect(self.actionToggleJob_Manager.setChecked)
        self.actionToggleJob_Manager.triggered["bool"].connect(self.dockWidgetJobManager.setVisible)
        self.dockWidgetSignalNavigation.visibilityChanged.connect(self.actionToggleSignal_Navigation.setChecked)
        self.actionToggleSignal_Navigation.triggered["bool"].connect(self.dockWidgetSignalNavigation.setVisible)
        self.actionSignalNavigation.triggered["bool"].connect(self.dockWidgetSignalNavigation.show)

        QMetaObject.connectSlotsByName(MainWindow)
    # setupUi

    def retranslateUi(self, MainWindow):
        MainWindow.setWindowTitle(QCoreApplication.translate("MainWindow", u"EBSD-GUI", None))
        self.actionOpen_Workfolder.setText(QCoreApplication.translate("MainWindow", u"Open Workfolder...", None))
#if QT_CONFIG(statustip)
        self.actionOpen_Workfolder.setStatusTip(QCoreApplication.translate("MainWindow", u"Select a folder containing patterns", u"LOL"))
#endif // QT_CONFIG(statustip)
        self.actionProcessingMenu.setText(QCoreApplication.translate("MainWindow", u"Signal-to-noise improvement", None))
#if QT_CONFIG(statustip)
        self.actionProcessingMenu.setStatusTip(QCoreApplication.translate("MainWindow", u"Perform processing on a pattern", None))
#endif // QT_CONFIG(statustip)
        self.actionSignalNavigation.setText(QCoreApplication.translate("MainWindow", u"Signal navigation", None))
        self.actionDictionary_indexing.setText(QCoreApplication.translate("MainWindow", u"Dictionary indexing", None))
        self.actionPattern_Center.setText(QCoreApplication.translate("MainWindow", u"Refine pattern center", None))
        self.actionROI.setText(QCoreApplication.translate("MainWindow", u"Region of interest", None))
        self.actionHough_indexing.setText(QCoreApplication.translate("MainWindow", u"Hough indexing", None))
        self.actionSettings.setText(QCoreApplication.translate("MainWindow", u"Settings", None))
#if QT_CONFIG(statustip)
        self.actionSettings.setStatusTip("")
#endif // QT_CONFIG(statustip)
        self.actionImage_quality.setText(QCoreApplication.translate("MainWindow", u"Image quality map", None))
        self.actionMean_intensity.setText(QCoreApplication.translate("MainWindow", u"Mean intensity map", None))
        self.actionVirtual_backscatter_electron.setText(QCoreApplication.translate("MainWindow", u"Virtual backscatter electron", None))
        self.actionAverage_dot_product.setText(QCoreApplication.translate("MainWindow", u"Average dot product", None))
        self.actionGenerate_images.setText(QCoreApplication.translate("MainWindow", u"Generate images...", None))
        self.actionToggleSystem_Explorer.setText(QCoreApplication.translate("MainWindow", u"System Explorer", None))
        self.actionToggleTerminal.setText(QCoreApplication.translate("MainWindow", u"Terminal", None))
        self.actionToggleImage_Viewer.setText(QCoreApplication.translate("MainWindow", u"Image Viewer", None))
        self.actionToggleJob_Manager.setText(QCoreApplication.translate("MainWindow", u"Job Manager", None))
        self.actionToggleSignal_Navigation.setText(QCoreApplication.translate("MainWindow", u"Signal Navigation", None))
        self.menuFile.setTitle(QCoreApplication.translate("MainWindow", u"File", None))
        self.menuProcessing.setTitle(QCoreApplication.translate("MainWindow", u"Processing", None))
        self.menuPlot.setTitle(QCoreApplication.translate("MainWindow", u"Pattern inspection", None))
        self.menuPre_indexing_maps.setTitle(QCoreApplication.translate("MainWindow", u"Pre-indexing maps", None))
        self.menuIndexing.setTitle(QCoreApplication.translate("MainWindow", u"Indexing", None))
        self.menuView.setTitle(QCoreApplication.translate("MainWindow", u"View", None))
        self.dockWidgetTerminal.setWindowTitle(QCoreApplication.translate("MainWindow", u"Terminal", None))
        self.consolePrompt.setText(QCoreApplication.translate("MainWindow", u">>>", None))
        self.dockWidgetSystemExplorer.setWindowTitle(QCoreApplication.translate("MainWindow", u"System Viewer", None))
        self.folderLabel.setText(QCoreApplication.translate("MainWindow", u"NO FOLDER OPENED", None))
        self.dockWidgetImageViewer.setWindowTitle(QCoreApplication.translate("MainWindow", u"Image Viewer", None))
        self.dockWidgetJobManager.setWindowTitle(QCoreApplication.translate("MainWindow", u"Job Manager", None))
        self.threadsLabel.setText(QCoreApplication.translate("MainWindow", u"0 out of 0 active jobs", None))
        self.dockWidgetSignalNavigation.setWindowTitle(QCoreApplication.translate("MainWindow", u"Signal Navigation", None))
    # retranslateUi
<|MERGE_RESOLUTION|>--- conflicted
+++ resolved
@@ -3,7 +3,7 @@
 ################################################################################
 ## Form generated from reading UI file 'main_window.ui'
 ##
-## Created by: Qt User Interface Compiler version 6.3.2
+## Created by: Qt User Interface Compiler version 6.4.0
 ##
 ## WARNING! All changes made in this file will be lost when recompiling UI file!
 ################################################################################
@@ -44,15 +44,9 @@
         MainWindow.setDockOptions(QMainWindow.AllowTabbedDocks|QMainWindow.AnimatedDocks)
         self.actionOpen_Workfolder = QAction(MainWindow)
         self.actionOpen_Workfolder.setObjectName(u"actionOpen_Workfolder")
-<<<<<<< HEAD
-        icon = QIcon()
-        icon.addFile(u":/linea icons/resources/linea basic icons/basic_folder.svg", QSize(), QIcon.Normal, QIcon.Off)
-        self.actionOpen_Workfolder.setIcon(icon)
-=======
         icon1 = QIcon()
         icon1.addFile(u":/linea_basic/resources/linea_basic_icons/basic_folder.svg", QSize(), QIcon.Normal, QIcon.Off)
         self.actionOpen_Workfolder.setIcon(icon1)
->>>>>>> 6b0612aa
         self.actionProcessingMenu = QAction(MainWindow)
         self.actionProcessingMenu.setObjectName(u"actionProcessingMenu")
         self.actionProcessingMenu.setEnabled(True)
@@ -70,15 +64,9 @@
         self.actionHough_indexing.setObjectName(u"actionHough_indexing")
         self.actionSettings = QAction(MainWindow)
         self.actionSettings.setObjectName(u"actionSettings")
-<<<<<<< HEAD
-        icon1 = QIcon()
-        icon1.addFile(u":/linea icons/resources/linea basic icons/basic_gear.svg", QSize(), QIcon.Normal, QIcon.Off)
-        self.actionSettings.setIcon(icon1)
-=======
         icon2 = QIcon()
-        icon2.addFile(u":/linea_basic/resources/linea_basic_icons/basic_gear.svg", QSize(), QIcon.Normal, QIcon.Off)
+        icon2.addFile(u":/linea icons/resources/linea basic icons/basic_gear.svg", QSize(), QIcon.Normal, QIcon.Off)
         self.actionSettings.setIcon(icon2)
->>>>>>> 6b0612aa
         self.actionImage_quality = QAction(MainWindow)
         self.actionImage_quality.setObjectName(u"actionImage_quality")
         self.actionMean_intensity = QAction(MainWindow)
@@ -125,11 +113,7 @@
         MainWindow.setStatusBar(self.statusbar)
         self.menubar = QMenuBar(MainWindow)
         self.menubar.setObjectName(u"menubar")
-<<<<<<< HEAD
-        self.menubar.setGeometry(QRect(0, 0, 1058, 24))
-=======
-        self.menubar.setGeometry(QRect(0, 0, 960, 22))
->>>>>>> 6b0612aa
+        self.menubar.setGeometry(QRect(0, 0, 1058, 26))
         self.menuFile = QMenu(self.menubar)
         self.menuFile.setObjectName(u"menuFile")
         self.menuProcessing = QMenu(self.menubar)
