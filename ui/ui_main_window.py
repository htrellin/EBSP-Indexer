# -*- coding: utf-8 -*-

################################################################################
## Form generated from reading UI file 'main_window.ui'
##
## Created by: Qt User Interface Compiler version 6.3.2
##
## WARNING! All changes made in this file will be lost when recompiling UI file!
################################################################################

from PySide6.QtCore import (QCoreApplication, QDate, QDateTime, QLocale,
    QMetaObject, QObject, QPoint, QRect,
    QSize, QTime, QUrl, Qt)
from PySide6.QtGui import (QAction, QBrush, QColor, QConicalGradient,
    QCursor, QFont, QFontDatabase, QGradient,
    QIcon, QImage, QKeySequence, QLinearGradient,
    QPainter, QPalette, QPixmap, QRadialGradient,
    QTransform)
from PySide6.QtWidgets import (QApplication, QGridLayout, QHBoxLayout, QHeaderView,
    QLabel, QLineEdit, QMainWindow, QMenu,
    QMenuBar, QPlainTextEdit, QSizePolicy, QSpacerItem,
    QStatusBar, QTreeView, QVBoxLayout, QWidget)

class Ui_MainWindow(object):
    def setupUi(self, MainWindow):
        if not MainWindow.objectName():
            MainWindow.setObjectName(u"MainWindow")
        MainWindow.resize(1087, 769)
        MainWindow.setLayoutDirection(Qt.LeftToRight)
        MainWindow.setAutoFillBackground(False)
        self.actionOpen_Workfolder = QAction(MainWindow)
        self.actionOpen_Workfolder.setObjectName(u"actionOpen_Workfolder")
        self.actionProcessingMenu = QAction(MainWindow)
        self.actionProcessingMenu.setObjectName(u"actionProcessingMenu")
        self.actionSignalNavigation = QAction(MainWindow)
        self.actionSignalNavigation.setObjectName(u"actionSignalNavigation")
        self.actionDictinary_indexing_setup = QAction(MainWindow)
        self.actionDictinary_indexing_setup.setObjectName(u"actionDictinary_indexing_setup")
<<<<<<< HEAD
        self.actionROI = QAction(MainWindow)
        self.actionROI.setObjectName(u"actionROI")
=======
        self.actionPattern_Center = QAction(MainWindow)
        self.actionPattern_Center.setObjectName(u"actionPattern_Center")
>>>>>>> 46a00b51
        self.centralwidget = QWidget(MainWindow)
        self.centralwidget.setObjectName(u"centralwidget")
        self.gridLayout = QGridLayout(self.centralwidget)
        self.gridLayout.setObjectName(u"gridLayout")
        self.bottomLayout = QVBoxLayout()
        self.bottomLayout.setObjectName(u"bottomLayout")
        self.consoleLog = QPlainTextEdit(self.centralwidget)
        self.consoleLog.setObjectName(u"consoleLog")

        self.bottomLayout.addWidget(self.consoleLog)

        self.inputLayout = QHBoxLayout()
        self.inputLayout.setObjectName(u"inputLayout")
        self.consolePrompt = QLabel(self.centralwidget)
        self.consolePrompt.setObjectName(u"consolePrompt")

        self.inputLayout.addWidget(self.consolePrompt)

        self.consoleInput = QLineEdit(self.centralwidget)
        self.consoleInput.setObjectName(u"consoleInput")

        self.inputLayout.addWidget(self.consoleInput)


        self.bottomLayout.addLayout(self.inputLayout)

        self.bottomLayout.setStretch(0, 2)

        self.gridLayout.addLayout(self.bottomLayout, 2, 0, 1, 1)

        self.topLayout = QHBoxLayout()
        self.topLayout.setObjectName(u"topLayout")
        self.systemViewerLayout = QVBoxLayout()
        self.systemViewerLayout.setObjectName(u"systemViewerLayout")
        self.folderLabel = QLabel(self.centralwidget)
        self.folderLabel.setObjectName(u"folderLabel")

        self.systemViewerLayout.addWidget(self.folderLabel)

        self.systemViewer = QTreeView(self.centralwidget)
        self.systemViewer.setObjectName(u"systemViewer")
        self.systemViewer.setMinimumSize(QSize(500, 0))
        self.systemViewer.setStyleSheet(u"")
        self.systemViewer.setAnimated(True)
        self.systemViewer.header().setStretchLastSection(True)

        self.systemViewerLayout.addWidget(self.systemViewer)


        self.topLayout.addLayout(self.systemViewerLayout)

        self.horizontalSpacer = QSpacerItem(40, 20, QSizePolicy.Expanding, QSizePolicy.Minimum)

        self.topLayout.addItem(self.horizontalSpacer)

        self.topLayout.setStretch(1, 1)

        self.gridLayout.addLayout(self.topLayout, 1, 0, 1, 1)

        MainWindow.setCentralWidget(self.centralwidget)
        self.menubar = QMenuBar(MainWindow)
        self.menubar.setObjectName(u"menubar")
        self.menubar.setGeometry(QRect(0, 0, 1087, 26))
        self.menuFile = QMenu(self.menubar)
        self.menuFile.setObjectName(u"menuFile")
        self.menuProcessing = QMenu(self.menubar)
        self.menuProcessing.setObjectName(u"menuProcessing")
        self.menuPlot = QMenu(self.menubar)
        self.menuPlot.setObjectName(u"menuPlot")
        self.menuDictionary_indexing = QMenu(self.menubar)
        self.menuDictionary_indexing.setObjectName(u"menuDictionary_indexing")
        MainWindow.setMenuBar(self.menubar)
        self.statusbar = QStatusBar(MainWindow)
        self.statusbar.setObjectName(u"statusbar")
        MainWindow.setStatusBar(self.statusbar)

        self.menubar.addAction(self.menuFile.menuAction())
        self.menubar.addAction(self.menuProcessing.menuAction())
        self.menubar.addAction(self.menuPlot.menuAction())
        self.menubar.addAction(self.menuDictionary_indexing.menuAction())
        self.menuFile.addAction(self.actionOpen_Workfolder)
        self.menuProcessing.addAction(self.actionProcessingMenu)
<<<<<<< HEAD
        self.menuProcessing.addAction(self.actionROI)
=======
        self.menuProcessing.addAction(self.actionPattern_Center)
>>>>>>> 46a00b51
        self.menuPlot.addAction(self.actionSignalNavigation)
        self.menuDictionary_indexing.addAction(self.actionDictinary_indexing_setup)

        self.retranslateUi(MainWindow)

        QMetaObject.connectSlotsByName(MainWindow)
    # setupUi

    def retranslateUi(self, MainWindow):
        MainWindow.setWindowTitle(QCoreApplication.translate("MainWindow", u"EBSD-GUI", None))
        self.actionOpen_Workfolder.setText(QCoreApplication.translate("MainWindow", u"Open Workfolder...", None))
#if QT_CONFIG(statustip)
        self.actionOpen_Workfolder.setStatusTip(QCoreApplication.translate("MainWindow", u"Select a folder containing patterns", u"LOL"))
#endif // QT_CONFIG(statustip)
        self.actionProcessingMenu.setText(QCoreApplication.translate("MainWindow", u"N/S improvement", None))
#if QT_CONFIG(statustip)
        self.actionProcessingMenu.setStatusTip(QCoreApplication.translate("MainWindow", u"Perform processing on a pattern", None))
#endif // QT_CONFIG(statustip)
        self.actionSignalNavigation.setText(QCoreApplication.translate("MainWindow", u"Signal navigation", None))
        self.actionDictinary_indexing_setup.setText(QCoreApplication.translate("MainWindow", u"Dictinary indexing setup", None))
<<<<<<< HEAD
        self.actionROI.setText(QCoreApplication.translate("MainWindow", u"ROI", None))
=======
        self.consolePrompt.setText(QCoreApplication.translate("MainWindow", u">>>", None))
        self.folderLabel.setText(QCoreApplication.translate("MainWindow", u"NO FOLDER OPENED", None))
        self.actionPattern_Center.setText(QCoreApplication.translate("MainWindow", u"Pattern center", None))
>>>>>>> 46a00b51
        self.menuFile.setTitle(QCoreApplication.translate("MainWindow", u"File", None))
        self.menuProcessing.setTitle(QCoreApplication.translate("MainWindow", u"Processing", None))
        self.menuPlot.setTitle(QCoreApplication.translate("MainWindow", u"Plotting", None))
        self.menuDictionary_indexing.setTitle(QCoreApplication.translate("MainWindow", u"Dictionary indexing", None))
    # retranslateUi
<|MERGE_RESOLUTION|>--- conflicted
+++ resolved
@@ -36,13 +36,10 @@
         self.actionSignalNavigation.setObjectName(u"actionSignalNavigation")
         self.actionDictinary_indexing_setup = QAction(MainWindow)
         self.actionDictinary_indexing_setup.setObjectName(u"actionDictinary_indexing_setup")
-<<<<<<< HEAD
+        self.actionPattern_Center = QAction(MainWindow)
+        self.actionPattern_Center.setObjectName(u"actionPattern_Center")
         self.actionROI = QAction(MainWindow)
         self.actionROI.setObjectName(u"actionROI")
-=======
-        self.actionPattern_Center = QAction(MainWindow)
-        self.actionPattern_Center.setObjectName(u"actionPattern_Center")
->>>>>>> 46a00b51
         self.centralwidget = QWidget(MainWindow)
         self.centralwidget.setObjectName(u"centralwidget")
         self.gridLayout = QGridLayout(self.centralwidget)
@@ -125,11 +122,8 @@
         self.menubar.addAction(self.menuDictionary_indexing.menuAction())
         self.menuFile.addAction(self.actionOpen_Workfolder)
         self.menuProcessing.addAction(self.actionProcessingMenu)
-<<<<<<< HEAD
         self.menuProcessing.addAction(self.actionROI)
-=======
         self.menuProcessing.addAction(self.actionPattern_Center)
->>>>>>> 46a00b51
         self.menuPlot.addAction(self.actionSignalNavigation)
         self.menuDictionary_indexing.addAction(self.actionDictinary_indexing_setup)
 
@@ -150,13 +144,10 @@
 #endif // QT_CONFIG(statustip)
         self.actionSignalNavigation.setText(QCoreApplication.translate("MainWindow", u"Signal navigation", None))
         self.actionDictinary_indexing_setup.setText(QCoreApplication.translate("MainWindow", u"Dictinary indexing setup", None))
-<<<<<<< HEAD
+        self.actionPattern_Center.setText(QCoreApplication.translate("MainWindow", u"Pattern center", None))
         self.actionROI.setText(QCoreApplication.translate("MainWindow", u"ROI", None))
-=======
         self.consolePrompt.setText(QCoreApplication.translate("MainWindow", u">>>", None))
         self.folderLabel.setText(QCoreApplication.translate("MainWindow", u"NO FOLDER OPENED", None))
-        self.actionPattern_Center.setText(QCoreApplication.translate("MainWindow", u"Pattern center", None))
->>>>>>> 46a00b51
         self.menuFile.setTitle(QCoreApplication.translate("MainWindow", u"File", None))
         self.menuProcessing.setTitle(QCoreApplication.translate("MainWindow", u"Processing", None))
         self.menuPlot.setTitle(QCoreApplication.translate("MainWindow", u"Plotting", None))
