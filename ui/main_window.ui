<?xml version="1.0" encoding="UTF-8"?>
<ui version="4.0">
 <class>MainWindow</class>
 <widget class="QMainWindow" name="MainWindow">
  <property name="geometry">
   <rect>
    <x>0</x>
    <y>0</y>
    <width>695</width>
    <height>662</height>
   </rect>
  </property>
  <property name="windowTitle">
   <string>EBSD-GUI</string>
  </property>
  <property name="layoutDirection">
   <enum>Qt::LeftToRight</enum>
  </property>
  <property name="autoFillBackground">
   <bool>false</bool>
  </property>
  <widget class="QWidget" name="centralwidget">
   <layout class="QGridLayout" name="gridLayout">
    <item row="0" column="0">
     <layout class="QVBoxLayout" name="verticalLayout" stretch="2">
      <item>
       <layout class="QHBoxLayout" name="topLayout" stretch="1,0,2">
        <item>
         <layout class="QVBoxLayout" name="systemViewerLayout" stretch="0,0,0,0">
          <item>
           <widget class="QLabel" name="folderLabel">
            <property name="sizePolicy">
             <sizepolicy hsizetype="MinimumExpanding" vsizetype="Preferred">
              <horstretch>0</horstretch>
              <verstretch>0</verstretch>
             </sizepolicy>
            </property>
            <property name="text">
             <string>NO FOLDER OPENED</string>
            </property>
           </widget>
          </item>
          <item>
           <widget class="QTreeView" name="systemViewer">
            <property name="sizePolicy">
             <sizepolicy hsizetype="Expanding" vsizetype="Expanding">
              <horstretch>0</horstretch>
              <verstretch>0</verstretch>
             </sizepolicy>
            </property>
            <property name="minimumSize">
             <size>
              <width>320</width>
              <height>320</height>
             </size>
            </property>
            <property name="mouseTracking">
             <bool>false</bool>
            </property>
            <property name="tabletTracking">
             <bool>true</bool>
            </property>
            <property name="styleSheet">
             <string notr="true"/>
            </property>
            <property name="editTriggers">
             <set>QAbstractItemView::AnyKeyPressed|QAbstractItemView::CurrentChanged|QAbstractItemView::DoubleClicked|QAbstractItemView::SelectedClicked</set>
            </property>
            <property name="tabKeyNavigation">
             <bool>true</bool>
            </property>
            <property name="dragEnabled">
             <bool>false</bool>
            </property>
            <property name="dragDropOverwriteMode">
             <bool>false</bool>
            </property>
            <property name="alternatingRowColors">
             <bool>false</bool>
            </property>
            <property name="animated">
             <bool>true</bool>
            </property>
            <attribute name="headerStretchLastSection">
             <bool>true</bool>
            </attribute>
           </widget>
          </item>
          <item>
           <widget class="QPlainTextEdit" name="consoleLog">
            <property name="sizePolicy">
             <sizepolicy hsizetype="MinimumExpanding" vsizetype="MinimumExpanding">
              <horstretch>0</horstretch>
              <verstretch>0</verstretch>
             </sizepolicy>
            </property>
           </widget>
          </item>
          <item>
           <layout class="QHBoxLayout" name="inputLayout">
            <item>
             <widget class="QLabel" name="consolePrompt">
              <property name="text">
               <string>&gt;&gt;&gt;</string>
              </property>
             </widget>
            </item>
           </layout>
          </item>
         </layout>
        </item>
        <item>
         <widget class="Line" name="line_2">
          <property name="orientation">
           <enum>Qt::Vertical</enum>
          </property>
         </widget>
        </item>
        <item>
         <widget class="MplWidget" name="MplWidget" native="true">
          <property name="sizePolicy">
           <sizepolicy hsizetype="Expanding" vsizetype="Expanding">
            <horstretch>0</horstretch>
            <verstretch>0</verstretch>
           </sizepolicy>
          </property>
          <property name="minimumSize">
           <size>
            <width>320</width>
            <height>320</height>
           </size>
          </property>
          <property name="styleSheet">
           <string notr="true">background-color: transparent</string>
          </property>
         </widget>
        </item>
       </layout>
      </item>
     </layout>
    </item>
   </layout>
  </widget>
  <widget class="QMenuBar" name="menubar">
   <property name="geometry">
    <rect>
     <x>0</x>
     <y>0</y>
     <width>695</width>
<<<<<<< HEAD
     <height>22</height>
=======
     <height>24</height>
>>>>>>> 54934ed6
    </rect>
   </property>
   <widget class="QMenu" name="menuFile">
    <property name="title">
     <string>File</string>
    </property>
    <addaction name="actionOpen_Workfolder"/>
   </widget>
   <widget class="QMenu" name="menuProcessing">
    <property name="title">
     <string>Processing</string>
    </property>
    <addaction name="actionProcessingMenu"/>
    <addaction name="actionROI"/>
    <addaction name="actionPattern_Center"/>
   </widget>
   <widget class="QMenu" name="menuPlot">
    <property name="title">
     <string>Plotting</string>
    </property>
    <addaction name="actionSignalNavigation"/>
   </widget>
   <widget class="QMenu" name="menuDictionary_indexing">
    <property name="title">
     <string>Indexing</string>
    </property>
    <addaction name="actionDictionary_indexing"/>
    <addaction name="actionHough_indexing"/>
   </widget>
   <addaction name="menuFile"/>
   <addaction name="menuProcessing"/>
   <addaction name="menuPlot"/>
   <addaction name="menuDictionary_indexing"/>
  </widget>
  <widget class="QStatusBar" name="statusbar"/>
  <action name="actionOpen_Workfolder">
   <property name="text">
    <string>Open Workfolder...</string>
   </property>
   <property name="statusTip">
    <string comment="LOL">Select a folder containing patterns</string>
   </property>
  </action>
  <action name="actionProcessingMenu">
   <property name="text">
    <string>N/S improvement</string>
   </property>
   <property name="statusTip">
    <string>Perform processing on a pattern</string>
   </property>
  </action>
  <action name="actionSignalNavigation">
   <property name="text">
    <string>Signal navigation</string>
   </property>
  </action>
  <action name="actionDictionary_indexing">
   <property name="text">
    <string>Dictionary indexing</string>
   </property>
  </action>
  <action name="actionPattern_Center">
   <property name="text">
    <string>Pattern center</string>
   </property>
  </action>
  <action name="actionROI">
   <property name="text">
    <string>ROI</string>
   </property>
  </action>
  <action name="actionHough_indexing">
   <property name="text">
    <string>Hough indexing</string>
   </property>
  </action>
 </widget>
 <customwidgets>
  <customwidget>
   <class>MplWidget</class>
   <extends>QWidget</extends>
   <header>mplwidget.h</header>
   <container>1</container>
  </customwidget>
 </customwidgets>
 <resources/>
 <connections/>
</ui><|MERGE_RESOLUTION|>--- conflicted
+++ resolved
@@ -147,11 +147,7 @@
      <x>0</x>
      <y>0</y>
      <width>695</width>
-<<<<<<< HEAD
      <height>22</height>
-=======
-     <height>24</height>
->>>>>>> 54934ed6
     </rect>
    </property>
    <widget class="QMenu" name="menuFile">
