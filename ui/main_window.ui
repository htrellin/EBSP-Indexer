<?xml version="1.0" encoding="UTF-8"?>
<ui version="4.0">
 <class>MainWindow</class>
 <widget class="QMainWindow" name="MainWindow">
  <property name="geometry">
   <rect>
    <x>0</x>
    <y>0</y>
    <width>1087</width>
    <height>769</height>
   </rect>
  </property>
  <property name="windowTitle">
   <string>EBSD-GUI</string>
  </property>
  <property name="layoutDirection">
   <enum>Qt::LeftToRight</enum>
  </property>
  <property name="autoFillBackground">
   <bool>false</bool>
  </property>
  <widget class="QWidget" name="centralwidget">
   <layout class="QGridLayout" name="gridLayout">
    <item row="2" column="0">
     <layout class="QVBoxLayout" name="bottomLayout" stretch="2,0">
      <item>
       <widget class="QPlainTextEdit" name="consoleLog"/>
      </item>
      <item>
       <layout class="QHBoxLayout" name="inputLayout">
        <item>
         <widget class="QLabel" name="consolePrompt">
          <property name="text">
           <string>&gt;&gt;&gt;</string>
          </property>
         </widget>
        </item>
        <item>
         <widget class="QLineEdit" name="consoleInput"/>
        </item>
       </layout>
      </item>
     </layout>
    </item>
    <item row="1" column="0">
     <layout class="QHBoxLayout" name="topLayout" stretch="0,1">
      <item>
       <layout class="QVBoxLayout" name="systemViewerLayout">
        <item>
         <widget class="QLabel" name="folderLabel">
          <property name="text">
           <string>NO FOLDER OPENED</string>
          </property>
         </widget>
        </item>
        <item>
         <widget class="QTreeView" name="systemViewer">
          <property name="minimumSize">
           <size>
            <width>500</width>
            <height>0</height>
           </size>
          </property>
          <property name="styleSheet">
           <string notr="true"/>
          </property>
          <property name="animated">
           <bool>true</bool>
          </property>
          <attribute name="headerStretchLastSection">
           <bool>true</bool>
          </attribute>
         </widget>
        </item>
       </layout>
      </item>
      <item>
       <spacer name="horizontalSpacer">
        <property name="orientation">
         <enum>Qt::Horizontal</enum>
        </property>
        <property name="sizeHint" stdset="0">
         <size>
          <width>40</width>
          <height>20</height>
         </size>
        </property>
       </spacer>
      </item>
     </layout>
    </item>
   </layout>
  </widget>
  <widget class="QMenuBar" name="menubar">
   <property name="geometry">
    <rect>
     <x>0</x>
     <y>0</y>
<<<<<<< HEAD
     <width>1087</width>
     <height>26</height>
=======
     <width>834</width>
     <height>24</height>
>>>>>>> 8f2a5986
    </rect>
   </property>
   <widget class="QMenu" name="menuFile">
    <property name="title">
     <string>File</string>
    </property>
    <addaction name="actionOpen_Workfolder"/>
   </widget>
   <widget class="QMenu" name="menuProcessing">
    <property name="title">
     <string>Processing</string>
    </property>
    <addaction name="actionProcessingMenu"/>
    <addaction name="actionPattern_Center"/>
   </widget>
   <widget class="QMenu" name="menuPlot">
    <property name="title">
     <string>Plotting</string>
    </property>
    <addaction name="actionSignalNavigation"/>
   </widget>
   <widget class="QMenu" name="menuDictionary_indexing">
    <property name="title">
     <string>Dictionary indexing</string>
    </property>
    <addaction name="actionDictinary_indexing_setup"/>
   </widget>
   <addaction name="menuFile"/>
   <addaction name="menuProcessing"/>
   <addaction name="menuPlot"/>
   <addaction name="menuDictionary_indexing"/>
  </widget>
  <widget class="QStatusBar" name="statusbar"/>
  <action name="actionOpen_Workfolder">
   <property name="text">
    <string>Open Workfolder...</string>
   </property>
   <property name="statusTip">
    <string comment="LOL">Select a folder containing patterns</string>
   </property>
  </action>
  <action name="actionProcessingMenu">
   <property name="text">
    <string>N/S improvement</string>
   </property>
   <property name="statusTip">
    <string>Perform processing on a pattern</string>
   </property>
  </action>
  <action name="actionSignalNavigation">
   <property name="text">
    <string>Signal navigation</string>
   </property>
  </action>
  <action name="actionDictinary_indexing_setup">
   <property name="text">
    <string>Dictinary indexing setup</string>
  <action name="actionPattern_Center">
   <property name="text">
    <string>Pattern center</string>
   </property>
  </action>
 </widget>
 <resources/>
 <connections/>
</ui><|MERGE_RESOLUTION|>--- conflicted
+++ resolved
@@ -96,13 +96,8 @@
     <rect>
      <x>0</x>
      <y>0</y>
-<<<<<<< HEAD
      <width>1087</width>
      <height>26</height>
-=======
-     <width>834</width>
-     <height>24</height>
->>>>>>> 8f2a5986
     </rect>
    </property>
    <widget class="QMenu" name="menuFile">
