print("Hello world")
print("Hello Hallvard")
for i in range(3):
<<<<<<< HEAD

    print(i+1, "banan")

    print(i+10)


print("Bye bye")


print("Hello Hallvard")
for i in range(3):
    print(i)
=======
    print(i)   
print("Bye bye")
>>>>>>> f4befc13
<|MERGE_RESOLUTION|>--- conflicted
+++ resolved
@@ -1,10 +1,11 @@
 print("Hello world")
 print("Hello Hallvard")
 for i in range(3):
-<<<<<<< HEAD
 
     print(i+1, "banan")
 
+for i in range(3):
+    new_func(i)
     print(i+10)
 
 
@@ -13,8 +14,4 @@
 
 print("Hello Hallvard")
 for i in range(3):
-    print(i)
-=======
-    print(i)   
-print("Bye bye")
->>>>>>> f4befc13
+    print(i)